--- conflicted
+++ resolved
@@ -98,11 +98,8 @@
 models = ["cloudpickle"]
 async = ["httpx>=0.23.0"]
 perf = ["orjson"]
-<<<<<<< HEAD
 importers = ["polars", "rich", "filelock", "mlflow"]
-=======
 reports = ["pydantic>=2.0.0"]
->>>>>>> 21654759
 
 [tool.setuptools]
 zip-safe = false
