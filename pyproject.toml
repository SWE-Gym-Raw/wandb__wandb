--- conflicted
+++ resolved
@@ -112,10 +112,7 @@
 
 [tool.pytest.ini_options]
 minversion = "6.0"
-<<<<<<< HEAD
-=======
 console_output_style = "count"
->>>>>>> b3c84790
 addopts = "-vvv --cov-config=pyproject.toml --dist=loadscope --capture=no"
 markers = [
     "image_output",
