[tox]
minversion=3.24.0
envlist = black,
          mypy,
          flake8,
          docstrings,
          py{36,37,38,39,launch},
          func-s_{base,sklearn,metaflow,tf{115,21,25,26},service,docs,
                  imports{1,2,3,4,5,6,7,8,9,10,11},noml,grpc}-py37,
          standalone-{cpu,gpu,tpu,local}-py38,
          func-cover,
          cover

[base]
setenv =
<<<<<<< HEAD
    YEA_WANDB_VERSION = git+https://github.com/wandb/yea-wandb@kyle/artifact-improvements
=======
    YEA_WANDB_VERSION = 0.7.59
>>>>>>> 225c28f6

[unitbase]
deps =
    -r{toxinidir}/requirements.txt
    pytest
    pytest-cov
    pytest-xdist
    pytest-flask
    pytest-split
    pytest-mock
    pytest-timeout
    pytest-openfiles
    pytest-flakefinder

[unitshardbase]
deps =
    {[unitbase]deps}
    matplotlib<3.5.2  # TODO: remove after conftest.py refactor
    bokeh             # TODO: remove after conftest.py refactor
    nbclient          # TODO: remove after conftest.py refactor

[testenv:py{36,37,38,39,310,launch}]
deps =
    {[unitbase]deps}
    -r{toxinidir}/requirements_dev.txt
install_command =
    py{36,37,38,39,launch}: pip install --extra-index-url https://download.pytorch.org/whl/cpu {opts} {packages}
passenv =
    USERNAME
    CI_PYTEST_SPLIT_ARGS
    CI_PYTEST_PARALLEL
    WB_PYTEST_VERBOSITY
setenv =
    py{36,37,38,39,launch}: COVERAGE_FILE={envdir}/.coverage
    py{37}: WINDIR=C:\\Windows
# Pytorch installations on non-darwin need the `-f`
whitelist_externals =
    mkdir
    bash
    git
# Workaround for bug with fastparquet and numpy<0.20 ("numpy.ndarray size changed, may indicate binary incompatibility")
# fixme: fastparquet==0.8.0 fails locally, need to investigate
commands_pre =
    py{36,37,38}: pip install "fastparquet<0.8"
commands =
    mkdir -p test-results
    py{36,37,38,39,310}:     python -m pytest {env:CI_PYTEST_SPLIT_ARGS:} -{env:WB_PYTEST_VERBOSITY:vv} -n={env:CI_PYTEST_PARALLEL:4} --durations=20 --junitxml=test-results/junit.xml --cov-config=.coveragerc --cov --cov-report= --no-cov-on-fail {posargs:tests/}
    pylaunch:               python -m pytest {env:CI_PYTEST_SPLIT_ARGS:} -n={env:CI_PYTEST_PARALLEL:4} --durations=20 --junitxml=test-results/junit.xml --cov-config=.coveragerc --cov --cov-report= --no-cov-on-fail {posargs:tests/tests_launch/}

[testenv:unit-s_{nb,kfp}-py{36,37,38,39,310}]
deps =
    {[unitshardbase]deps}
    s_nb: ipython
    s_nb: ipykernel
    s_nb: nbclient
    s_kfp: kfp==1.8.11
whitelist_externals =
    mkdir
setenv =
    py{36,37,38,39,launch}: COVERAGE_FILE={envdir}/.coverage
    py{37}: WINDIR=C:\\Windows
    s_nb: WB_UNIT_SHARD=s_nb
    s_kfp: WB_UNIT_SHARD=s_kfp
    s_kfp: WB_UNIT_PARALLEL=1
passenv =
    USERNAME
    CI_PYTEST_SPLIT_ARGS
    CI_PYTEST_PARALLEL
    WB_PYTEST_VERBOSITY
commands =
    s_nb: ipython kernel install --user --name=wandb_python
    mkdir -p test-results
    python -m pytest {env:CI_PYTEST_SPLIT_ARGS:} -{env:WB_PYTEST_VERBOSITY:vv} -n={env:CI_PYTEST_PARALLEL:{env:WB_UNIT_PARALLEL:4}} --durations=20 --junitxml=test-results/junit.xml --cov-config=.coveragerc --cov --cov-report= --no-cov-on-fail {posargs:tests/tests_{env:WB_UNIT_SHARD}/}

[testenv:dev]
usedevelop = true
basepython = python3
commands = ipython

; [testenv:codemod]
; basepython=python3
; skip_install = true
; deps =
;     libcst
; commands=
;     /bin/bash -c './tools/strip_type_annotations.sh'

[testenv:bumpversion-to-dev]
basepython=python3
skip_install = true
deps =
    bump2version==1.0.1
commands=
    python ./tools/bumpversion-tool.py --to-dev {posargs}

[testenv:bumpversion-from-dev]
basepython=python3
skip_install = true
deps =
    bump2version==1.0.1
commands=
    python ./tools/bumpversion-tool.py --from-dev {posargs}

; [testenv:codemodcheck]
; basepython=python3
; skip_install = true
; deps =
;     libcst
; commands=
;     /bin/bash -c './tools/strip_type_annotations.sh --check'

[testenv:generatecheck]
basepython=python3
skip_install = true
deps = {[black]deps}
commands=
    python tools{/}generate-tool.py --check

[testenv:generate]
basepython=python3
skip_install = true
deps = {[black]deps}
commands=
    python tools{/}generate-tool.py --generate

[testenv:protocheck]
basepython=python3
skip_install = false
whitelist_externals =
    cp
    rm
    diff
deps =
    -r{toxinidir}/requirements.txt
    grpcio==1.40.0
    grpcio-tools==1.40.0
    mypy-protobuf==2.4
changedir={toxinidir}/wandb/proto
commands=
    rm -rf {toxinidir}/wandb/proto_check/
    cp -r {toxinidir}/wandb/proto/ {toxinidir}/wandb/proto_check/
    python wandb_internal_codegen.py
    diff {toxinidir}/wandb/proto/ {toxinidir}/wandb/proto_check/

[testenv:proto]
basepython=python3
skip_install = false
deps =
    -r{toxinidir}/requirements.txt
    grpcio==1.40.0
    grpcio-tools==1.40.0
    mypy-protobuf==2.4
changedir={toxinidir}/wandb/proto
commands=
    python wandb_internal_codegen.py

[flake8base]
deps =
    flake8
    flake8-colors
    grpcio==1.40.0

[testenv:flake8]
basepython=python3
skip_install = true
deps =
    {[flake8base]deps}
    flake8-bugbear>=21.4.2
    pep8-naming
    flake8-fixme
    flake8-typing-imports>=1.1
    flake8-import-order>=0.9
commands =
    flake8 --append-config={toxinidir}/.flake8-base {posargs}

[testenv:docstrings]
basepython=python3
skip_install = true
deps =
    {[flake8base]deps}
    flake8-docstrings>=1.3.1
commands =
    flake8 --select D --append-config={toxinidir}/.flake8-docstrings {posargs}

[testenv:darglint]
basepython=python3
skip_install = true
deps =
    {[flake8base]deps}
    darglint>=1.8.0
commands =
    flake8 --append-config={toxinidir}/.flake8-darglint {posargs}

[testenv:pylint]
basepython=python3
deps=pylint
commands=
	pylint -rn --rcfile={toxinidir}/.pylintrc wandb.sdk

[testenv:mypy]
basepython=python3
skip_install = true
deps=
    mypy==0.812
    lxml
    grpcio==1.40.0
setenv =
    MYPYPATH = {toxinidir}
commands=
    mypy --show-error-codes --config-file {toxinidir}/mypy.ini -p wandb --html-report mypy-results/ --cobertura-xml-report  mypy-results/ --exclude wandb/vendor/

[testenv:mypy-report]
basepython=python3
skip_install = true
deps=
    pycobertura
commands=
    pycobertura show mypy-results/cobertura.xml

[black]
deps=
    black==22.3.0

[testenv:format]
basepython = python3
skip_install = true
deps= {[black]deps}
commands =
    black wandb/ tests/ tools/ standalone_tests/

[testenv:black]
basepython = python3
skip_install = true
deps = {[black]deps}
commands =
    black --check wandb/ tests/ tools/ standalone_tests/

[testenv:blackdiff]
basepython = python3
skip_install = true
deps = {[black]deps}
commands =
    black --diff wandb/ tests/ tools/ standalone_tests/

[testenv:pyupgrade]
basepython=python3
whitelist_externals =
    sh
deps=pyupgrade
commands=
    sh -c 'python tools/locate-py-files.py | xargs pyupgrade --py36-plus --keep-mock'

[flake8]
max-line-length = 88
# ignore = D203, W503, E203
ignore =
    # TODO()'s are allowed for now
    T101,
    W503,
    # allow long lines, lets use blacks rules
    E501,
    # ignore space after comma rule, let black rule
    E231,
    # ignore whitespace before ':' (incompatible with black)
    E203,
    # google convention for docstrings, expressed as ignores
    D203,D204,D213,D215,D400,D401,D404,D406,D407,D408,D409,D413,
    # ignore missing docstrings
    D1,
    # configure darglint for function signatures
    DAR103,
# select = C,E,F,W,B,B901,I,N
max-complexity = 18
import-order-style = google
application-import-names = flake8
format = ${cyan}%(path)s${reset}:${yellow_bold}%(row)d${reset}:${green_bold}%(col)d${reset}: ${red_bold}%(code)s${reset} %(text)s
# docstring checking
docstring-convention = all
docstring-style = google
ignore-regex=^_(.*)
strictness=short

[testenv:covercircle]
skip_install = true
basepython = python3
passenv = CI CIRCLECI CIRCLE_* CODECOV_* TOXENV
deps =
    pytest
    coverage
    codecov
setenv =
    CIRCLE_BUILD_NUM={env:CIRCLE_WORKFLOW_ID}
whitelist_externals =
    mkdir
    cp
commands =
    mkdir -p cover-results
    /usr/bin/env bash -c '{envpython} -m coverage combine {toxworkdir}/py*/.coverage*'
    coverage xml --ignore-errors
    cp .coverage coverage.xml cover-results/
    coverage report --ignore-errors --skip-covered --omit "wandb/vendor/*"
    codecov -e TOXENV -F unittest

# temporary until we can consolidate coverage collection paths
[testenv:unit-covercircle]
skip_install = true
basepython = python3
passenv = CI CIRCLECI CIRCLE_* CODECOV_* TOXENV
deps =
    pytest
    coverage
    codecov
setenv =
    CIRCLE_BUILD_NUM={env:CIRCLE_WORKFLOW_ID}
whitelist_externals =
    mkdir
    bash
    cp
commands =
    mkdir -p cover-results
    /usr/bin/env bash -c '{envpython} -m coverage combine {toxworkdir}/unit-s*-py*/.coverage*'
    /usr/bin/env bash -c '{envpython} -m coverage xml --ignore-errors'
    cp .coverage coverage.xml cover-results/
    coverage report --ignore-errors --skip-covered --include "wandb/*" --omit "wandb/vendor/*"
    codecov -e TOXENV -F unittest

# temporary until we can consolidate coverage collection paths
[testenv:unit-cover]
skip_install = true
deps =
    pytest
    coverage
whitelist_externals =
    mkdir
    bash
    cp
commands =
    mkdir -p cover-results
    /usr/bin/env bash -c '{envpython} -m coverage combine {toxworkdir}/unit-s*-py*/.coverage*'
    coverage xml --ignore-errors
    cp .coverage coverage.xml cover-results/
    coverage report -m --ignore-errors --skip-covered --omit "wandb/vendor/*"

# hack until we figure out how to do better path conversions for windows
[testenv:wincovercircle]
skip_install = true
basepython = python3
passenv = CI CIRCLECI CIRCLE_* CODECOV_* TOXENV
deps =
    pytest
    coverage
    codecov
setenv =
    CIRCLE_BUILD_NUM={env:CIRCLE_WORKFLOW_ID}
whitelist_externals =
    mkdir
    cp
    bash.exe
commands =
    bash.exe -c 'mkdir -p cover-results'
    bash.exe -c 'C:/Users/circleci/project/.tox/wincovercircle/Scripts/python -m coverage combine C:/Users/circleci/project/.tox/py37/.coverage*'
    bash.exe -c 'C:/Users/circleci/project/.tox/wincovercircle/Scripts/python -m coverage xml'
    bash.exe -c 'cp .coverage coverage.xml cover-results/'
    bash.exe -c 'C:/Users/circleci/project/.tox/wincovercircle/Scripts/python -m coverage report --ignore-errors --skip-covered --omit "wandb/vendor/*"'
    bash.exe -c 'C:/Users/circleci/project/.tox/wincovercircle/Scripts/python -m codecov -e TOXENV -F unittest'

[testenv:cover]
skip_install = true
deps =
    pytest
    coverage
whitelist_externals =
    mkdir
    cp
commands =
    mkdir -p cover-results
    /usr/bin/env bash -c '{envpython} -m coverage combine {toxworkdir}/py*/.coverage*'
    coverage xml --ignore-errors
    cp .coverage coverage.xml cover-results/
    coverage report -m --ignore-errors --skip-covered --omit "wandb/vendor/*"

[testenv:func-s_{base,sklearn,metaflow,tf115,tf21,tf25,tf26,service,py310,docs,imports1,imports2,imports3,imports4,imports5,imports6,imports7,imports8,imports9,imports10,imports11,noml,grpc,kfp}-{py36,py37,py38,py39,py310}]
install_command = pip install --extra-index-url https://download.pytorch.org/whl/cpu {opts} {packages}
commands_pre =
setenv =
    {[base]setenv}
    COVERAGE_FILE={envdir}/.coverage
    YEACOV_SOURCE={envsitepackagesdir}/wandb/
    s_kfp: WB_PROBE_PACKAGE=true
passenv =
    USERNAME
deps =
    -r{toxinidir}/requirements.txt
    func-s_{base,metaflow}-py{36,37,38,39,310}: -r{toxinidir}/requirements_dev.txt
    pytest-mock
    git+https://github.com/wandb/yea-wandb@kyle/artifact-improvements
    
extras =
    func-s_service-py{36,37,38,39,310}: service
    func-s_grpc-py{36,37,38,39,310}: grpc
whitelist_externals =
    mkdir
commands =
    mkdir -p test-results
    func-s_base-py{36,37,38,39,310}: yea --shard default run {posargs:--all}
    func-s_sklearn-py{36,37,38,39,310}: yea --shard sklearn run {posargs:--all}
    func-s_metaflow-py{36,37,38,39,310}: yea --shard metaflow run {posargs:--all}
    func-s_tf115-py{36,37,38,39,310}: yea --shard tf115 run {posargs:--all}
    func-s_tf21-py{36,37,38,39,310}: yea --shard tf21 run {posargs:--all}
    func-s_tf25-py{36,37,38,39,310}: yea --shard tf25 run {posargs:--all}
    func-s_tf26-py{36,37,38,39,310}: yea --shard tf26 run {posargs:--all}
    func-s_service-py{36,37,38,39,310}: yea --shard service run {posargs:--all}
    func-s_grpc-py{36,37,38,39,310}: yea --shard grpc run {posargs:--all}
    func-s_py310-py{36,37,38,39,310}: yea --shard py310 run {posargs:--all}
    func-s_docs-py{36,37,38,39,310}: yea --shard docs run {posargs:--all}
    func-s_imports1-py{36,37,38,39,310}: yea --shard imports1 run {posargs:--all}
    func-s_imports2-py{36,37,38,39,310}: yea --shard imports2 run {posargs:--all}
    func-s_imports3-py{36,37,38,39,310}: yea --shard imports3 run {posargs:--all}
    func-s_imports4-py{36,37,38,39,310}: yea --shard imports4 run {posargs:--all}
    func-s_imports5-py{36,37,38,39,310}: yea --shard imports5 run {posargs:--all}
    func-s_imports6-py{36,37,38,39,310}: yea --shard imports6 run {posargs:--all}
    func-s_imports7-py{36,37,38,39,310}: yea --shard imports7 run {posargs:--all}
    func-s_noml-py{36,37,38,39,310}: yea --shard noml run {posargs:--all}
    func-s_kfp-py{37}: yea -p wandb:mockserver-bind=0.0.0.0 -p wandb:mockserver-host=__auto__ --shard kfp run {posargs:--all}

[testenv:func-cover]
skip_install = true
deps =
    coverage
whitelist_externals =
    mkdir
    cp
commands =
    mkdir -p cover-results
    /usr/bin/env bash -c '{envpython} -m coverage combine {toxworkdir}/func-s*-py*/.coverage*'
    /usr/bin/env bash -c '{envpython} -m coverage xml --ignore-errors'
    cp .coverage coverage.xml cover-results/
    coverage report

[testenv:func-covercircle]
skip_install = true
basepython = python3
passenv = CI CIRCLECI CIRCLE_* CODECOV_* TOXENV
deps =
    pytest
    coverage
    codecov
setenv =
    CIRCLE_BUILD_NUM={env:CIRCLE_WORKFLOW_ID}
whitelist_externals =
    mkdir
    cp
commands =
    mkdir -p cover-results
    /usr/bin/env bash -c '{envpython} -m coverage combine {toxworkdir}/func-s*-py*/.coverage*'
    /usr/bin/env bash -c '{envpython} -m coverage xml --ignore-errors'
    cp .coverage coverage.xml cover-results/
    coverage report --ignore-errors --skip-covered --include "wandb/*" --omit "wandb/vendor/*"
    codecov -e TOXENV -F functest

[testenv:standalone-{cpu,gpu,tpu,local}-py{36,37,38,39,310}]
install_command = pip install --extra-index-url https://download.pytorch.org/whl/cpu {opts} {packages}
commands_pre =
setenv =
    {[base]setenv}
    COVERAGE_FILE={envdir}/.coverage
    YEACOV_SOURCE={envsitepackagesdir}/wandb/
    WANDB_PROJECT=standalone-{env:DATE}
passenv =
    DATE
    USERNAME
    WANDB_API_KEY
deps =
    -r{toxinidir}/requirements.txt
    standalone-{cpu,gpu,tpu,local}-py{36,37,38,39,310}: -r{toxinidir}/requirements_dev.txt
    pytest-mock
    yea-wandb=={env:YEA_WANDB_VERSION}
whitelist_externals =
    date
    echo
    export
    mkdir
    sh
commands =
    mkdir -p test-results
    wandb login --relogin {env:WANDB_API_KEY}
    standalone-cpu-py{36,37,38,39,310}: yea -p wandb:mockserver-relay=true -p wandb:mockserver-relay-remote-base-url=https://api.wandb.ai --shard standalone-cpu run {posargs:--all}
    standalone-gpu-py{36,37,38,39,310}: yea -p wandb:mockserver-relay=true -p wandb:mockserver-relay-remote-base-url=https://api.wandb.ai --shard standalone-gpu run {posargs:--all}
    standalone-tpu-py{36,37,38,39,310}: yea -p wandb:mockserver-relay=true -p wandb:mockserver-relay-remote-base-url=https://api.wandb.ai --shard standalone-tpu run {posargs:--all}
    standalone-local-py{36,37,38,39,310}: yea -p wandb:mockserver-bind=0.0.0.0 -p wandb:mockserver-host=__auto__ -p wandb:mockserver-relay=true -p wandb:mockserver-relay-remote-base-url=http://localhost:5000 --shard standalone-cpu run {posargs:--all}<|MERGE_RESOLUTION|>--- conflicted
+++ resolved
@@ -13,11 +13,7 @@
 
 [base]
 setenv =
-<<<<<<< HEAD
-    YEA_WANDB_VERSION = git+https://github.com/wandb/yea-wandb@kyle/artifact-improvements
-=======
     YEA_WANDB_VERSION = 0.7.59
->>>>>>> 225c28f6
 
 [unitbase]
 deps =
