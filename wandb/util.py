import base64
import binascii
import codecs
import colorsys
import contextlib
from datetime import date, datetime
import errno
import functools
import gzip
import hashlib
import importlib
from importlib import import_module
import json
import logging
import math
import numbers
import os
import pathlib
import platform
import queue
import random
import re
import shlex
import socket
import sys
from sys import getsizeof
import tarfile
import tempfile
<<<<<<< HEAD
import types
from typing import List, Optional, Sequence
import yaml
from datetime import date, datetime
import platform
from six.moves import urllib
from typing import Any, Dict
=======
import threading
import time
import traceback
from types import ModuleType, TracebackType
from typing import (
    Any,
    Callable,
    Dict,
    Generator,
    IO,
    List,
    Mapping,
    Optional,
    Sequence,
    TextIO,
    Tuple,
    Type,
    Union,
)
import urllib
>>>>>>> 06ff196c

import requests
import sentry_sdk  # type: ignore
from sentry_sdk import capture_exception, capture_message
import shortuuid  # type: ignore
import six
import wandb
from wandb.env import error_reporting_enabled, get_app_url, SENTRY_DSN
from wandb.errors import CommError, term, UsageError
import yaml

logger = logging.getLogger(__name__)
_not_importable = set()

MAX_LINE_BYTES = (10 << 20) - (100 << 10)  # imposed by back end
IS_GIT = os.path.exists(os.path.join(os.path.dirname(__file__), "..", ".git"))
RE_WINFNAMES = re.compile('[<>:"/?*]')

# these match the environments for gorilla
if IS_GIT:
    SENTRY_ENV = "development"
else:
    SENTRY_ENV = "production"

# TODO(sentry): This code needs to be moved, sentry shouldn't be initialized as a
# side effect of loading a module.
if error_reporting_enabled():
    default_dsn = (
        "https://a2f1d701163c42b097b9588e56b1c37e@o151352.ingest.sentry.io/5288891"
    )
    sentry_dsn = os.environ.get(SENTRY_DSN, default_dsn)
    sentry_sdk.init(
        dsn=sentry_dsn,
        release=wandb.__version__,
        default_integrations=False,
        environment=SENTRY_ENV,
    )

POW_10_BYTES = [
    ("B", 10 ** 0),
    ("KB", 10 ** 3),
    ("MB", 10 ** 6),
    ("GB", 10 ** 9),
    ("TB", 10 ** 12),
    ("PB", 10 ** 15),
    ("EB", 10 ** 18),
]

POW_2_BYTES = [
    ("B", 2 ** 0),
    ("KiB", 2 ** 10),
    ("MiB", 2 ** 20),
    ("GiB", 2 ** 30),
    ("TiB", 2 ** 40),
    ("PiB", 2 ** 50),
    ("EiB", 2 ** 60),
]


def sentry_message(message: str) -> None:
    if error_reporting_enabled():
        capture_message(message)


def sentry_exc(
    exc: Union[
        str,
        BaseException,
        Tuple[
            Optional[Type[BaseException]],
            Optional[BaseException],
            Optional[TracebackType],
        ],
        None,
    ],
    delay: bool = False,
) -> None:
    if error_reporting_enabled():
        if isinstance(exc, str):
            capture_exception(Exception(exc))
        else:
            capture_exception(exc)
        if delay:
            time.sleep(2)


def sentry_reraise(exc: Any) -> None:
    """Re-raise an exception after logging it to Sentry

    Use this for top-level exceptions when you want the user to see the traceback.

    Must be called from within an exception handler.
    """
    sentry_exc(exc)
    # this will messily add this "reraise" function to the stack trace
    # but hopefully it's not too bad
    six.reraise(type(exc), exc, sys.exc_info()[2])


def sentry_set_scope(
    process_context: Optional[str],
    entity: Optional[str],
    project: Optional[str],
    email: Optional[str] = None,
    url: Optional[str] = None,
) -> None:
    # Using GLOBAL_HUB means these tags will persist between threads.
    # Normally there is one hub per thread.
    with sentry_sdk.hub.GLOBAL_HUB.configure_scope() as scope:
        scope.set_tag("process_context", process_context)
        scope.set_tag("entity", entity)
        scope.set_tag("project", project)
        if email:
            scope.user = {"email": email}
        if url:
            scope.set_tag("url", url)


def vendor_setup() -> Callable:
    """This enables us to use the vendor directory for packages we don't depend on
    Returns a function to call after imports are complete. Make sure to call this
    function or you will modify the user's path which is never good. The pattern should be:
    reset_path = vendor_setup()
    # do any vendor imports...
    reset_path()
    """
    original_path = [directory for directory in sys.path]

    def reset_import_path() -> None:
        sys.path = original_path

    parent_dir = os.path.abspath(os.path.dirname(__file__))
    vendor_dir = os.path.join(parent_dir, "vendor")
    vendor_packages = ("gql-0.2.0", "graphql-core-1.1")
    package_dirs = [os.path.join(vendor_dir, p) for p in vendor_packages]
    for p in [vendor_dir] + package_dirs:
        if p not in sys.path:
            sys.path.insert(1, p)

    return reset_import_path


def apple_gpu_stats_binary() -> str:
    parent_dir = os.path.abspath(os.path.dirname(__file__))
    return os.path.join(parent_dir, "bin", "apple_gpu_stats")


def vendor_import(name: str) -> Any:
    reset_path = vendor_setup()
    module = import_module(name)
    reset_path()
    return module


def get_module(name: str, required: Optional[Union[str, bool]] = None) -> Any:
    """
    Return module or None. Absolute import is required.
    :param (str) name: Dot-separated module path. E.g., 'scipy.stats'.
    :param (str) required: A string to raise a ValueError if missing
    :return: (module|None) If import succeeds, the module will be returned.
    """
    if name not in _not_importable:
        try:
            return import_module(name)
        except Exception:
            _not_importable.add(name)
            msg = f"Error importing optional module {name}"
            if required:
                logger.exception(msg)
    if required and name in _not_importable:
        raise wandb.Error(required)


def get_optional_module(name) -> Optional["importlib.ModuleInterface"]:  # type: ignore
    return get_module(name)


np = get_module("numpy")

# TODO: Revisit these limits
VALUE_BYTES_LIMIT = 100000


def app_url(api_url: str) -> str:
    """Returns the frontend app url without a trailing slash."""
    # TODO: move me to settings
    app_url = get_app_url()
    if app_url is not None:
        return str(app_url.strip("/"))
    if "://api.wandb.test" in api_url:
        # dev mode
        return api_url.replace("://api.", "://app.").strip("/")
    elif "://api.wandb." in api_url:
        # cloud
        return api_url.replace("://api.", "://").strip("/")
    elif "://api." in api_url:
        # onprem cloud
        return api_url.replace("://api.", "://app.").strip("/")
    # wandb/local
    return api_url


def get_full_typename(o: Any) -> Any:
    """We determine types based on type names so we don't have to import
    (and therefore depend on) PyTorch, TensorFlow, etc.
    """
    instance_name = o.__class__.__module__ + "." + o.__class__.__name__
    if instance_name in ["builtins.module", "__builtin__.module"]:
        return o.__name__
    else:
        return instance_name


def get_h5_typename(o: Any) -> Any:
    typename = get_full_typename(o)
    if is_tf_tensor_typename(typename):
        return "tensorflow.Tensor"
    elif is_pytorch_tensor_typename(typename):
        return "torch.Tensor"
    else:
        return o.__class__.__module__.split(".")[0] + "." + o.__class__.__name__


def is_uri(string: str) -> bool:
    parsed_uri = urllib.parse.urlparse(string)
    return len(parsed_uri.scheme) > 0


def local_file_uri_to_path(uri: str) -> str:
    """
    Convert URI to local filesystem path.
    No-op if the uri does not have the expected scheme.
    """
    path = urllib.parse.urlparse(uri).path if uri.startswith("file:") else uri
    return urllib.request.url2pathname(path)


def get_local_path_or_none(path_or_uri: str) -> Optional[str]:
    """Check if the argument is a local path (no scheme or file:///) and return local path if true,
    None otherwise.
    """
    parsed_uri = urllib.parse.urlparse(path_or_uri)
    if (
        len(parsed_uri.scheme) == 0
        or parsed_uri.scheme == "file"
        and len(parsed_uri.netloc) == 0
    ):
        return local_file_uri_to_path(path_or_uri)
    else:
        return None


def make_tarfile(
    output_filename: str,
    source_dir: str,
    archive_name: str,
    custom_filter: Optional[Callable] = None,
) -> None:
    # Helper for filtering out modification timestamps
    def _filter_timestamps(tar_info: "tarfile.TarInfo") -> Optional["tarfile.TarInfo"]:
        tar_info.mtime = 0
        return tar_info if custom_filter is None else custom_filter(tar_info)

    unzipped_filename = tempfile.mktemp()
    try:
        with tarfile.open(unzipped_filename, "w") as tar:
            tar.add(source_dir, arcname=archive_name, filter=_filter_timestamps)
        # When gzipping the tar, don't include the tar's filename or modification time in the
        # zipped archive (see https://docs.python.org/3/library/gzip.html#gzip.GzipFile)
        with gzip.GzipFile(
            filename="", fileobj=open(output_filename, "wb"), mode="wb", mtime=0
        ) as gzipped_tar, open(unzipped_filename, "rb") as tar_file:
            gzipped_tar.write(tar_file.read())
    finally:
        os.remove(unzipped_filename)


def _user_args_to_dict(arguments: List[str]) -> Dict[str, Union[str, bool]]:
    user_dict = dict()
    value: Union[str, bool]
    name: str
    i = 0
    while i < len(arguments):
        arg = arguments[i]
        split = arg.split("=", maxsplit=1)
        # flag arguments don't require a value -> set to True if specified
        if len(split) == 1 and (
            i + 1 >= len(arguments) or arguments[i + 1].startswith("-")
        ):
            name = split[0].lstrip("-")
            value = True
            i += 1
        elif len(split) == 1 and not arguments[i + 1].startswith("-"):
            name = split[0].lstrip("-")
            value = arguments[i + 1]
            i += 2
        elif len(split) == 2:
            name = split[0].lstrip("-")
            value = split[1]
            i += 1
        if name in user_dict:
            wandb.termerror(f"Repeated parameter: '{name}'")
            sys.exit(1)
        user_dict[name] = value
    return user_dict


def is_tf_tensor(obj: Any) -> bool:
    import tensorflow  # type: ignore

    return isinstance(obj, tensorflow.Tensor)


def is_tf_tensor_typename(typename: str) -> bool:
    return typename.startswith("tensorflow.") and (
        "Tensor" in typename or "Variable" in typename
    )


def is_tf_eager_tensor_typename(typename: str) -> bool:
    return typename.startswith("tensorflow.") and ("EagerTensor" in typename)


def is_pytorch_tensor(obj: Any) -> bool:
    import torch  # type: ignore

    return isinstance(obj, torch.Tensor)


def is_pytorch_tensor_typename(typename: str) -> bool:
    return typename.startswith("torch.") and (
        "Tensor" in typename or "Variable" in typename
    )


def is_jax_tensor_typename(typename: str) -> bool:
    return typename.startswith("jaxlib.") and "DeviceArray" in typename


def get_jax_tensor(obj: Any) -> Optional[Any]:
    import jax  # type: ignore

    return jax.device_get(obj)


def is_fastai_tensor_typename(typename: str) -> bool:
    return typename.startswith("fastai.") and ("Tensor" in typename)


def is_pandas_data_frame_typename(typename: str) -> bool:
    return typename.startswith("pandas.") and "DataFrame" in typename


def is_matplotlib_typename(typename: str) -> bool:
    return typename.startswith("matplotlib.")


def is_plotly_typename(typename: str) -> bool:
    return typename.startswith("plotly.")


def is_plotly_figure_typename(typename: str) -> bool:
    return typename.startswith("plotly.") and typename.endswith(".Figure")


def is_numpy_array(obj: Any) -> bool:
    return np and isinstance(obj, np.ndarray)


def is_pandas_data_frame(obj: Any) -> bool:
    return is_pandas_data_frame_typename(get_full_typename(obj))


def ensure_matplotlib_figure(obj: Any) -> Any:
    """Extract the current figure from a matplotlib object or return the object if it's a figure.
    raises ValueError if the object can't be converted.
    """
    import matplotlib  # type: ignore
    from matplotlib.figure import Figure  # type: ignore

    # there are combinations of plotly and matplotlib versions that don't work well together,
    # this patches matplotlib to add a removed method that plotly assumes exists
    from matplotlib.spines import Spine  # type: ignore

    def is_frame_like(self: Any) -> bool:
        """Return True if directly on axes frame.
        This is useful for determining if a spine is the edge of an
        old style MPL plot. If so, this function will return True.
        """
        position = self._position or ("outward", 0.0)
        if isinstance(position, str):
            if position == "center":
                position = ("axes", 0.5)
            elif position == "zero":
                position = ("data", 0)
        if len(position) != 2:
            raise ValueError("position should be 2-tuple")
        position_type, amount = position  # type: ignore
        if position_type == "outward" and amount == 0:
            return True
        else:
            return False

    Spine.is_frame_like = is_frame_like

    if obj == matplotlib.pyplot:
        obj = obj.gcf()
    elif not isinstance(obj, Figure):
        if hasattr(obj, "figure"):
            obj = obj.figure
            # Some matplotlib objects have a figure function
            if not isinstance(obj, Figure):
                raise ValueError(
                    "Only matplotlib.pyplot or matplotlib.pyplot.Figure objects are accepted."
                )
    return obj


def matplotlib_to_plotly(obj: Any) -> Any:
    obj = ensure_matplotlib_figure(obj)
    tools = get_module(
        "plotly.tools",
        required=(
            "plotly is required to log interactive plots, install with: "
            "`pip install plotly` or convert the plot to an image with `wandb.Image(plt)`"
        ),
    )
    return tools.mpl_to_plotly(obj)


def matplotlib_contains_images(obj: Any) -> bool:
    obj = ensure_matplotlib_figure(obj)
    return any(len(ax.images) > 0 for ax in obj.axes)


def json_friendly(  # noqa: C901
    obj: Any,
) -> Union[Tuple[Any, bool], Tuple[Union[None, str, float], bool]]:  # noqa: C901
    """Convert an object into something that's more becoming of JSON"""
    converted = True
    typename = get_full_typename(obj)

    if is_tf_eager_tensor_typename(typename):
        obj = obj.numpy()
    elif is_tf_tensor_typename(typename):
        try:
            obj = obj.eval()
        except RuntimeError:
            obj = obj.numpy()
    elif is_pytorch_tensor_typename(typename) or is_fastai_tensor_typename(typename):
        try:
            if obj.requires_grad:
                obj = obj.detach()
        except AttributeError:
            pass  # before 0.4 is only present on variables

        try:
            obj = obj.data
        except RuntimeError:
            pass  # happens for Tensors before 0.4

        if obj.size():
            obj = obj.cpu().detach().numpy()
        else:
            return obj.item(), True
    elif is_jax_tensor_typename(typename):
        obj = get_jax_tensor(obj)

    if is_numpy_array(obj):
        if obj.size == 1:
            obj = obj.flatten()[0]
        elif obj.size <= 32:
            obj = obj.tolist()
    elif np and isinstance(obj, np.generic):
        obj = obj.item()
        if isinstance(obj, float) and math.isnan(obj):
            obj = None
        elif isinstance(obj, np.generic) and obj.dtype.kind == "f":
            # obj is a numpy float with precision greater than that of native python float
            # (i.e., float96 or float128). in this case obj.item() does not return a native
            # python float to avoid loss of precision, so we need to explicitly cast this
            # down to a 64bit float
            obj = float(obj)

    elif isinstance(obj, bytes):
        obj = obj.decode("utf-8")
    elif isinstance(obj, (datetime, date)):
        obj = obj.isoformat()
    elif callable(obj):
        obj = (
            "{}.{}".format(obj.__module__, obj.__qualname__)
            if hasattr(obj, "__qualname__") and hasattr(obj, "__module__")
            else str(obj)
        )
    elif isinstance(obj, float) and math.isnan(obj):
        obj = None
    else:
        converted = False
    if getsizeof(obj) > VALUE_BYTES_LIMIT:
        wandb.termwarn(
            "Serializing object of type {} that is {} bytes".format(
                type(obj).__name__, getsizeof(obj)
            )
        )
    return obj, converted


def json_friendly_val(val: Any) -> Any:
    """Make any value (including dict, slice, sequence, etc) JSON friendly"""
    converted: Union[dict, list]
    if isinstance(val, dict):
        converted = {}
        for key, value in val.items():
            converted[key] = json_friendly_val(value)
        return converted
    if isinstance(val, slice):
        converted = dict(
            slice_start=val.start, slice_step=val.step, slice_stop=val.stop
        )
        return converted
    val, _ = json_friendly(val)
    if isinstance(val, Sequence) and not isinstance(val, str):
        converted = []
        for value in val:
            converted.append(json_friendly_val(value))
        return converted
    else:
        if val.__class__.__module__ not in ("builtins", "__builtin__"):
            val = str(val)
        return val


def convert_plots(obj: Any) -> Any:
    if is_matplotlib_typename(get_full_typename(obj)):
        tools = get_module(
            "plotly.tools",
            required=(
                "plotly is required to log interactive plots, install with: "
                "`pip install plotly` or convert the plot to an image with `wandb.Image(plt)`"
            ),
        )
        obj = tools.mpl_to_plotly(obj)

    if is_plotly_typename(get_full_typename(obj)):
        return {"_type": "plotly", "plot": obj.to_plotly_json()}
    else:
        return obj


def maybe_compress_history(obj: Any) -> Tuple[Any, bool]:
    if np and isinstance(obj, np.ndarray) and obj.size > 32:
        return wandb.Histogram(obj, num_bins=32).to_json(), True
    else:
        return obj, False


def maybe_compress_summary(obj: Any, h5_typename: str) -> Tuple[Any, bool]:
    if np and isinstance(obj, np.ndarray) and obj.size > 32:
        return (
            {
                "_type": h5_typename,  # may not be ndarray
                "var": np.var(obj).item(),
                "mean": np.mean(obj).item(),
                "min": np.amin(obj).item(),
                "max": np.amax(obj).item(),
                "10%": np.percentile(obj, 10),
                "25%": np.percentile(obj, 25),
                "75%": np.percentile(obj, 75),
                "90%": np.percentile(obj, 90),
                "size": obj.size,
            },
            True,
        )
    else:
        return obj, False


def launch_browser(attempt_launch_browser: bool = True) -> bool:
    """Decide if we should launch a browser"""
    _display_variables = ["DISPLAY", "WAYLAND_DISPLAY", "MIR_SOCKET"]
    _webbrowser_names_blocklist = ["www-browser", "lynx", "links", "elinks", "w3m"]

    import webbrowser

    launch_browser = attempt_launch_browser
    if launch_browser:
        if "linux" in sys.platform and not any(
            os.getenv(var) for var in _display_variables
        ):
            launch_browser = False
        try:
            browser = webbrowser.get()
            if hasattr(browser, "name") and browser.name in _webbrowser_names_blocklist:
                launch_browser = False
        except webbrowser.Error:
            launch_browser = False

    return launch_browser


def generate_id(length: int = 8) -> str:
    # ~3t run ids (36**8)
    run_gen = shortuuid.ShortUUID(alphabet=list("0123456789abcdefghijklmnopqrstuvwxyz"))
    return str(run_gen.random(length))


def parse_tfjob_config() -> Any:
    """Attempts to parse TFJob config, returning False if it can't find it"""
    if os.getenv("TF_CONFIG"):
        try:
            return json.loads(os.environ["TF_CONFIG"])
        except ValueError:
            return False
    else:
        return False


class WandBJSONEncoder(json.JSONEncoder):
    """A JSON Encoder that handles some extra types."""

    def default(self, obj: Any) -> Any:
        if hasattr(obj, "json_encode"):
            return obj.json_encode()
        # if hasattr(obj, 'to_json'):
        #     return obj.to_json()
        tmp_obj, converted = json_friendly(obj)
        if converted:
            return tmp_obj
        return json.JSONEncoder.default(self, obj)


class WandBJSONEncoderOld(json.JSONEncoder):
    """A JSON Encoder that handles some extra types."""

    def default(self, obj: Any) -> Any:
        tmp_obj, converted = json_friendly(obj)
        tmp_obj, compressed = maybe_compress_summary(tmp_obj, get_h5_typename(obj))
        if converted:
            return tmp_obj
        return json.JSONEncoder.default(self, tmp_obj)


class WandBHistoryJSONEncoder(json.JSONEncoder):
    """A JSON Encoder that handles some extra types.
    This encoder turns numpy like objects with a size > 32 into histograms"""

    def default(self, obj: Any) -> Any:
        obj, converted = json_friendly(obj)
        obj, compressed = maybe_compress_history(obj)
        if converted:
            return obj
        return json.JSONEncoder.default(self, obj)


class JSONEncoderUncompressed(json.JSONEncoder):
    """A JSON Encoder that handles some extra types.
    This encoder turns numpy like objects with a size > 32 into histograms"""

    def default(self, obj: Any) -> Any:
        if is_numpy_array(obj):
            return obj.tolist()
        elif np and isinstance(obj, np.generic):
            obj = obj.item()
        return json.JSONEncoder.default(self, obj)


def json_dump_safer(obj: Any, fp: IO[str], **kwargs: Any) -> None:
    """Convert obj to json, with some extra encodable types."""
    return json.dump(obj, fp, cls=WandBJSONEncoder, **kwargs)


def json_dumps_safer(obj: Any, **kwargs: Any) -> str:
    """Convert obj to json, with some extra encodable types."""
    return json.dumps(obj, cls=WandBJSONEncoder, **kwargs)


# This is used for dumping raw json into files
def json_dump_uncompressed(obj: Any, fp: IO[str], **kwargs: Any) -> None:
    """Convert obj to json, with some extra encodable types."""
    return json.dump(obj, fp, cls=JSONEncoderUncompressed, **kwargs)


def json_dumps_safer_history(obj: Any, **kwargs: Any) -> str:
    """Convert obj to json, with some extra encodable types, including histograms"""
    return json.dumps(obj, cls=WandBHistoryJSONEncoder, **kwargs)


def make_json_if_not_number(
    v: Union[int, float, str, Mapping, Sequence]
) -> Union[int, float, str]:
    """If v is not a basic type convert it to json."""
    if isinstance(v, (float, int)):
        return v
    return json_dumps_safer(v)


def make_safe_for_json(obj: Any) -> Any:
    """Replace invalid json floats with strings. Also converts to lists and dicts."""
    if isinstance(obj, Mapping):
        return {k: make_safe_for_json(v) for k, v in obj.items()}
    elif isinstance(obj, str):
        # str's are Sequence, so we need to short-circuit
        return obj
    elif isinstance(obj, Sequence):
        return [make_safe_for_json(v) for v in obj]
    elif isinstance(obj, float):
        # W&B backend and UI handle these strings
        if obj != obj:  # standard way to check for NaN
            return "NaN"
        elif obj == float("+inf"):
            return "Infinity"
        elif obj == float("-inf"):
            return "-Infinity"
    return obj


def mkdir_exists_ok(path: str) -> bool:
    try:
        os.makedirs(path)
        return True
    except OSError as exc:
        if exc.errno == errno.EEXIST and os.path.isdir(path):
            return False
        else:
            raise


def no_retry_auth(e: Any) -> bool:
    if hasattr(e, "exception"):
        e = e.exception
    if not isinstance(e, requests.HTTPError):
        return True
    if e.response is None:
        return True
    # Don't retry bad request errors; raise immediately
    if e.response.status_code in (400, 409):
        return False
    # Retry all non-forbidden/unauthorized/not-found errors.
    if e.response.status_code not in (401, 403, 404):
        return True
    # Crash w/message on forbidden/unauthorized errors.
    if e.response.status_code == 401:
        raise CommError("Invalid or missing api_key. Run `wandb login`")
    elif wandb.run:
        raise CommError(f"Permission denied to access {wandb.run.path}")
    else:
        raise CommError("Permission denied, ask the project owner to grant you access")


def find_runner(program: str) -> Union[None, list, List[str]]:
    """Return a command that will run program.

    Arguments:
        program: The string name of the program to try to run.
    Returns:
        commandline list of strings to run the program (eg. with subprocess.call()) or None
    """
    if os.path.isfile(program) and not os.access(program, os.X_OK):
        # program is a path to a non-executable file
        try:
            opened = open(program)
        except IOError:  # PermissionError doesn't exist in 2.7
            return None
        first_line = opened.readline().strip()
        if first_line.startswith("#!"):
            return shlex.split(first_line[2:])
        if program.endswith(".py"):
            return [sys.executable]
    return None


<<<<<<< HEAD
def downsample(values: "Sequence[Any]", target_length: int) -> List[Any]:
=======
def downsample(values: Sequence, target_length: int) -> list:
>>>>>>> 06ff196c
    """Downsamples 1d values to target_length, including start and end.

    Algorithm just rounds index down.

    Values can be any sequence, including a generator.
    """
    if not target_length > 1:
        raise UsageError("target_length must be > 1")
    values = list(values)
    if len(values) < target_length:
        return values
    ratio = float(len(values) - 1) / (target_length - 1)
    result = [values[int(i * ratio)] for i in range(target_length)]
    return result


def has_num(dictionary: Mapping, key: Any) -> bool:
    return key in dictionary and isinstance(dictionary[key], numbers.Number)


def md5_file(path: str) -> str:
    hash_md5 = hashlib.md5()
    with open(path, "rb") as f:
        for chunk in iter(lambda: f.read(4096), b""):
            hash_md5.update(chunk)
    return base64.b64encode(hash_md5.digest()).decode("ascii")


def get_log_file_path() -> str:
    """Log file path used in error messages.

    It would probably be better if this pointed to a log file in a
    run directory.
    """
    # TODO(jhr, cvp): refactor
    if wandb.run is not None:
        return wandb.run._settings.log_internal  # type: ignore
    return os.path.join("wandb", "debug-internal.log")


def docker_image_regex(image: str) -> Any:
    """regex for valid docker image names"""
    if image:
        return re.match(
            r"^(?:(?=[^:\/]{1,253})(?!-)[a-zA-Z0-9-]{1,63}(?<!-)(?:\.(?!-)[a-zA-Z0-9-]{1,63}(?<!-))*(?::[0-9]{1,5})?/)?((?![._-])(?:[a-z0-9._-]*)(?<![._-])(?:/(?![._-])[a-z0-9._-]*(?<![._-]))*)(?::(?![.-])[a-zA-Z0-9_.-]{1,128})?$",
            image,
        )
    return None


def image_from_docker_args(args: List[str]) -> Optional[str]:
    """This scans docker run args and attempts to find the most likely docker image argument.
    If excludes any argments that start with a dash, and the argument after it if it isn't a boolean
    switch.  This can be improved, we currently fallback gracefully when this fails.
    """
    bool_args = [
        "-t",
        "--tty",
        "--rm",
        "--privileged",
        "--oom-kill-disable",
        "--no-healthcheck",
        "-i",
        "--interactive",
        "--init",
        "--help",
        "--detach",
        "-d",
        "--sig-proxy",
        "-it",
        "-itd",
    ]
    last_flag = -2
    last_arg = ""
    possible_images = []
    if len(args) > 0 and args[0] == "run":
        args.pop(0)
    for i, arg in enumerate(args):
        if arg.startswith("-"):
            last_flag = i
            last_arg = arg
        elif "@sha256:" in arg:
            # Because our regex doesn't match digests
            possible_images.append(arg)
        elif docker_image_regex(arg):
            if last_flag == i - 2:
                possible_images.append(arg)
            elif "=" in last_arg:
                possible_images.append(arg)
            elif last_arg in bool_args and last_flag == i - 1:
                possible_images.append(arg)
    most_likely = None
    for img in possible_images:
        if ":" in img or "@" in img or "/" in img:
            most_likely = img
            break
    if most_likely is None and len(possible_images) > 0:
        most_likely = possible_images[0]
    return most_likely


def load_yaml(file: Any) -> Any:
    """If pyyaml > 5.1 use full_load to avoid warning"""
    if hasattr(yaml, "full_load"):
        return yaml.full_load(file)
    else:
        return yaml.load(file)


def image_id_from_k8s() -> Optional[str]:
    """Pings the k8s metadata service for the image id.  Specify the
    KUBERNETES_NAMESPACE environment variable if your pods are not in
    the default namespace:

    - name: KUBERNETES_NAMESPACE
      valueFrom:
        fieldRef:
          fieldPath: metadata.namespace
    """
    token_path = "/var/run/secrets/kubernetes.io/serviceaccount/token"
    if os.path.exists(token_path):
        k8s_server = "https://{}:{}/api/v1/namespaces/{}/pods/{}".format(
            os.getenv("KUBERNETES_SERVICE_HOST"),
            os.getenv("KUBERNETES_PORT_443_TCP_PORT"),
            os.getenv("KUBERNETES_NAMESPACE", "default"),
            os.getenv("HOSTNAME"),
        )
        try:
            res = requests.get(
                k8s_server,
                verify="/var/run/secrets/kubernetes.io/serviceaccount/ca.crt",
                timeout=3,
                headers={"Authorization": "Bearer {}".format(open(token_path).read())},
            )
            res.raise_for_status()
        except requests.RequestException:
            return None
        try:
            return str(  # noqa: B005
                res.json()["status"]["containerStatuses"][0]["imageID"]
            ).strip("docker-pullable://")
        except (ValueError, KeyError, IndexError):
            logger.exception("Error checking kubernetes for image id")
            return None
    return None


def async_call(target: Callable, timeout: Optional[int] = None) -> Callable:
    """Accepts a method and optional timeout.
    Returns a new method that will call the original with any args, waiting for upto timeout seconds.
    This new method blocks on the original and returns the result or None
    if timeout was reached, along with the thread.
    You can check thread.is_alive() to determine if a timeout was reached.
    If an exception is thrown in the thread, we reraise it.
    """
    q: "queue.Queue" = queue.Queue()

    def wrapped_target(q: "queue.Queue", *args: Any, **kwargs: Any) -> Any:
        try:
            q.put(target(*args, **kwargs))
        except Exception as e:
            q.put(e)

    def wrapper(
        *args: Any, **kwargs: Any
    ) -> Union[Tuple[Exception, "threading.Thread"], Tuple[None, "threading.Thread"]]:
        thread = threading.Thread(
            target=wrapped_target, args=(q,) + args, kwargs=kwargs
        )
        thread.daemon = True
        thread.start()
        try:
            result = q.get(True, timeout)
            if isinstance(result, Exception):
                six.reraise(type(result), result, sys.exc_info()[2])
            return result, thread
        except queue.Empty:
            return None, thread

    return wrapper


def read_many_from_queue(q: "queue.Queue", max_items: int, queue_timeout: int) -> list:
    try:
        item = q.get(True, queue_timeout)
    except queue.Empty:
        return []
    items = [item]
    for _ in range(max_items):
        try:
            item = q.get_nowait()
        except queue.Empty:
            return items
        items.append(item)
    return items


def stopwatch_now() -> float:
    """Get a time value for interval comparisons

    When possible it is a monotonic clock to prevent backwards time issues.
    """
    return time.monotonic()


def class_colors(class_count: int) -> List[List[int]]:
    # make class 0 black, and the rest equally spaced fully saturated hues
    return [[0, 0, 0]] + [
        colorsys.hsv_to_rgb(i / (class_count - 1.0), 1.0, 1.0)  # type: ignore
        for i in range(class_count - 1)
    ]


<<<<<<< HEAD
def _prompt_choice(
    input_timeout: int = None,
    jupyter: bool = False,
) -> str:
    input_fn = input
=======
def _prompt_choice(input_timeout: int = None, jupyter: bool = False,) -> str:
    input_fn: Callable = input
>>>>>>> 06ff196c
    prompt = term.LOG_STRING
    if input_timeout is not None:
        # delayed import to mitigate risk of timed_input complexity
        from wandb.sdk.lib import timed_input

        input_fn = functools.partial(timed_input.timed_input, timeout=input_timeout)
        # timed_input doesnt handle enhanced prompts
        if platform.system() == "Windows":
            prompt = "wandb"

    text = f"{prompt}: Enter your choice: "
    if input_fn == input:
        choice = input_fn(text)
    else:
        choice = input_fn(text, jupyter=jupyter)
    return choice  # type: ignore


def prompt_choices(
<<<<<<< HEAD
    choices,
    allow_manual=False,
    input_timeout: int = None,
    jupyter: bool = False,
):
=======
    choices: Sequence[str], input_timeout: int = None, jupyter: bool = False,
) -> str:
>>>>>>> 06ff196c
    """Allow a user to choose from a list of options"""
    for i, choice in enumerate(choices):
        wandb.termlog(f"({i+1}) {choice}")

    idx = -1
    while idx < 0 or idx > len(choices) - 1:
        choice = _prompt_choice(input_timeout=input_timeout, jupyter=jupyter)
        if not choice:
            continue
        idx = -1
        try:
            idx = int(choice) - 1
        except ValueError:
            pass
        if idx < 0 or idx > len(choices) - 1:
            wandb.termwarn("Invalid choice")
    result = choices[idx]
    wandb.termlog(f"You chose '{result}'")
    return result


def guess_data_type(shape: Sequence[int], risky: bool = False) -> Optional[str]:
    """Infer the type of data based on the shape of the tensors

    Arguments:
        shape (Sequence[int]): The shape of the data
        risky(bool): some guesses are more likely to be wrong.
    """
    # (samples,) or (samples,logits)
    if len(shape) in (1, 2):
        return "label"
    # Assume image mask like fashion mnist: (no color channel)
    # This is risky because RNNs often have 3 dim tensors: batch, time, channels
    if risky and len(shape) == 3:
        return "image"
    if len(shape) == 4:
        if shape[-1] in (1, 3, 4):
            # (samples, height, width, Y \ RGB \ RGBA)
            return "image"
        else:
            # (samples, height, width, logits)
            return "segmentation_mask"
    return None


def download_file_from_url(
    dest_path: str, source_url: str, api_key: Optional[str] = None
) -> None:
    response = requests.get(source_url, auth=("api", api_key), stream=True, timeout=5)
    response.raise_for_status()

    if os.sep in dest_path:
        mkdir_exists_ok(os.path.dirname(dest_path))
    with fsync_open(dest_path, "wb") as file:
        for data in response.iter_content(chunk_size=1024):
            file.write(data)


def isatty(ob: IO) -> bool:
    return hasattr(ob, "isatty") and ob.isatty()


def to_human_size(size: int, units: Optional[List[Tuple[str, Any]]] = None) -> str:
    units = units or POW_10_BYTES
    unit, value = units[0]
    factor = round(float(size) / value, 1)
    return (
        f"{factor}{unit}"
        if factor < 1024 or len(units) == 1
        else to_human_size(size, units[1:])
    )


def from_human_size(size: str, units: Optional[List[Tuple[str, Any]]] = None) -> int:
    units = units or POW_10_BYTES
    units_dict = {unit.upper(): value for (unit, value) in units}
    regex = re.compile(
        r"(\d+\.?\d*)\s*({})?".format("|".join(units_dict.keys())), re.IGNORECASE
    )
    match = re.match(regex, size)
    if not match:
        raise ValueError("size must be of the form `10`, `10B` or `10 B`.")
    factor, unit = (
        float(match.group(1)),
        units_dict[match.group(2).upper()] if match.group(2) else 1,
    )
    return int(factor * unit)


def auto_project_name(program: Optional[str]) -> str:
    # if we're in git, set project name to git repo name + relative path within repo
    root_dir = wandb.wandb_sdk.lib.git.GitRepo().root_dir
    if root_dir is None:
        return "uncategorized"
    # On windows, GitRepo returns paths in unix style, but os.path is windows
    # style. Coerce here.
    root_dir = to_native_slash_path(root_dir)
    repo_name = os.path.basename(root_dir)
    if program is None:
        return str(repo_name)
    if not os.path.isabs(program):
        program = os.path.join(os.curdir, program)
    prog_dir = os.path.dirname(os.path.abspath(program))
    if not prog_dir.startswith(root_dir):
        return str(repo_name)
    project = repo_name
    sub_path = os.path.relpath(prog_dir, root_dir)
    if sub_path != ".":
        project += "-" + sub_path
    return str(project.replace(os.sep, "_"))


def parse_sweep_id(parts_dict: dict) -> Optional[str]:
    """In place parse sweep path from parts dict.

    Arguments:
        parts_dict (dict): dict(entity=,project=,name=).  Modifies dict inplace.

    Returns:
        None or str if there is an error
    """

    entity = None
    project = None
    sweep_id = parts_dict.get("name")
    if not isinstance(sweep_id, six.string_types):
        return "Expected string sweep_id"

    sweep_split = sweep_id.split("/")
    if len(sweep_split) == 1:
        pass
    elif len(sweep_split) == 2:
        split_project, sweep_id = sweep_split
        project = split_project or project
    elif len(sweep_split) == 3:
        split_entity, split_project, sweep_id = sweep_split
        project = split_project or project
        entity = split_entity or entity
    else:
        return (
            "Expected sweep_id in form of sweep, project/sweep, or entity/project/sweep"
        )
    parts_dict.update(dict(name=sweep_id, project=project, entity=entity))
    return None


def to_forward_slash_path(path: str) -> str:
    if platform.system() == "Windows":
        path = path.replace("\\", "/")
    return path


def to_native_slash_path(path: str) -> str:
    return path.replace("/", os.sep)


def bytes_to_hex(bytestr: Union[str, bytes]) -> str:
    return codecs.getencoder("hex")(bytestr)[0].decode("ascii")  # type: ignore


def check_and_warn_old(files: List[str]) -> bool:
    if "wandb-metadata.json" in files:
        wandb.termwarn("These runs were logged with a previous version of wandb.")
        wandb.termwarn(
            "Run pip install wandb<0.10.0 to get the old library and sync your runs."
        )
        return True
    return False


class ImportMetaHook:
    def __init__(self) -> None:
        self.modules: Dict[str, ModuleType] = dict()
        self.on_import: Dict[str, list] = dict()

    def add(self, fullname: str, on_import: Callable) -> None:
        self.on_import.setdefault(fullname, []).append(on_import)

    def install(self) -> None:
        sys.meta_path.insert(0, self)  # type: ignore

    def uninstall(self) -> None:
        sys.meta_path.remove(self)  # type: ignore

    def find_module(
        self, fullname: str, path: Optional[str] = None
    ) -> Optional["ImportMetaHook"]:
        if fullname in self.on_import:
            return self
        return None

    def load_module(self, fullname: str) -> ModuleType:
        self.uninstall()
        mod = importlib.import_module(fullname)
        self.install()
        self.modules[fullname] = mod
        on_imports = self.on_import.get(fullname)
        if on_imports:
            for f in on_imports:
                f()
        return mod

    def get_modules(self) -> Tuple[str, ...]:
        return tuple(self.modules)

    def get_module(self, module: str) -> ModuleType:
        return self.modules[module]


_import_hook: Optional[ImportMetaHook] = None


def add_import_hook(fullname: str, on_import: Callable) -> None:
    global _import_hook
    if _import_hook is None:
        _import_hook = ImportMetaHook()
        _import_hook.install()
    _import_hook.add(fullname, on_import)


def b64_to_hex_id(id_string: Any) -> str:
    return binascii.hexlify(base64.standard_b64decode(str(id_string))).decode("utf-8")


def hex_to_b64_id(encoded_string: Union[str, bytes]) -> str:
    return base64.standard_b64encode(binascii.unhexlify(encoded_string)).decode("utf-8")


def host_from_path(path: Optional[str]) -> str:
    """returns the host of the path"""
    url = urllib.parse.urlparse(path)
    return str(url.netloc)


def uri_from_path(path: Optional[str]) -> str:
    """returns the URI of the path"""
    url = urllib.parse.urlparse(path)
    uri = url.path if url.path[0] != "/" else url.path[1:]
    return str(uri)


<<<<<<< HEAD
def is_unicode_safe(stream: "_io.TextIOWrapper") -> bool:
=======
def is_unicode_safe(stream: TextIO) -> bool:
>>>>>>> 06ff196c
    """returns true if the stream supports UTF-8"""
    if not hasattr(stream, "encoding"):
        return False
    return stream.encoding.lower() in {"utf-8", "utf_8"}


def _has_internet() -> bool:
    """Attempts to open a DNS connection to Googles root servers"""
    try:
        s = socket.create_connection(("8.8.8.8", 53), 0.5)
        s.close()
        return True
    except OSError:
        return False


def rand_alphanumeric(length: int = 8, rand: Optional[ModuleType] = None) -> str:
    rand = rand or random
    return "".join(rand.choice("0123456789ABCDEF") for _ in range(length))  # type: ignore


@contextlib.contextmanager
def fsync_open(
    path: Union[pathlib.Path, str], mode: str = "w"
) -> Generator[IO[Any], None, None]:
    """
    Opens a path for I/O, guaranteeing that the file is flushed and
    fsynced when the file's context expires.
    """
    with open(path, mode) as f:
        yield f

        f.flush()
        os.fsync(f.fileno())


def _is_kaggle() -> bool:
    return (
        os.getenv("KAGGLE_KERNEL_RUN_TYPE") is not None
        or "kaggle_environments" in sys.modules  # noqa: W503
    )


def _is_likely_kaggle() -> bool:
    # Telemetry to mark first runs from Kagglers.
    return (
        _is_kaggle()
        or os.path.exists(
            os.path.expanduser(os.path.join("~", ".kaggle", "kaggle.json"))
        )
        or "kaggle" in sys.modules
    )


def _is_databricks() -> bool:
    # check if we are running inside a databricks notebook by
    # inspecting sys.modules, searching for dbutils and verifying that
    # it has the appropriate structure

    if "dbutils" in sys.modules:
        dbutils = sys.modules["dbutils"]
        if hasattr(dbutils, "shell"):
            shell = dbutils.shell  # type: ignore
            if hasattr(shell, "sc"):
                sc = shell.sc
                if hasattr(sc, "appName"):
                    return bool(sc.appName == "Databricks Shell")
    return False


def sweep_config_err_text_from_jsonschema_violations(violations: List[str]) -> str:
    """Consolidate violation strings from wandb/sweeps describing the ways in which a
    sweep config violates the allowed schema as a single string.

    Parameters
    ----------
    violations: list of str
        The warnings to render.

    Returns
    -------
    violation: str
        The consolidated violation text.

    """

    violation_base = (
        "Malformed sweep config detected! This may cause your sweep to behave in unexpected ways.\n"
        "To avoid this, please fix the sweep config schema violations below:"
    )

    for i, warning in enumerate(violations):
        violations[i] = f"  Violation {i + 1}. {warning}"
    violation = "\n".join([violation_base] + violations)

    return violation


def handle_sweep_config_violations(warnings: List[str]) -> None:
    """Render warnings from gorilla describing the ways in which a
    sweep config violates the allowed schema as terminal warnings.

    Parameters
    ----------
    warnings: list of str
        The warnings to render.
    """

    warning = sweep_config_err_text_from_jsonschema_violations(warnings)
    if len(warnings) > 0:
        term.termwarn(warning)


def _log_thread_stacks() -> None:
    """Log all threads, useful for debugging."""

    thread_map = dict((t.ident, t.name) for t in threading.enumerate())

    for thread_id, frame in sys._current_frames().items():
        logger.info(
            f"\n--- Stack for thread {thread_id} {thread_map.get(thread_id, 'unknown')} ---"
        )
        for filename, lineno, name, line in traceback.extract_stack(frame):
            logger.info(f'  File: "{filename}", line {lineno}, in {name}')
            if line:
                logger.info(f"  Line: {line}")


def check_windows_valid_filename(path: Union[int, str]) -> bool:
    return not bool(re.search(RE_WINFNAMES, path))  # type: ignore


def artifact_to_json(
    artifact: Union["wandb.sdk.wandb_artifacts.Artifact", "wandb.apis.public.Artifact"]
) -> Dict[str, Any]:
    # public.Artifact has the _sequence name, instances of wandb.Artifact
    # just have the name

    if hasattr(artifact, "_sequence_name"):
        sequence_name = artifact._sequence_name  # type: ignore
    else:
        sequence_name = artifact.name.split(":")[0]

    return {
        "_type": "artifactVersion",
        "_version": "v0",
        "id": artifact.id,
        "version": artifact.version,
        "sequenceName": sequence_name,
        "usedAs": artifact._use_as,
    }


def check_dict_contains_nested_artifact(d: dict, nested: bool = False) -> bool:
    for item in d.values():
        if isinstance(item, dict):
            contains_artifacts = check_dict_contains_nested_artifact(item, True)
            if contains_artifacts:
                return True
        elif (
            isinstance(item, wandb.Artifact)
            or isinstance(item, wandb.apis.public.Artifact)
        ) and nested:
            return True
    return False<|MERGE_RESOLUTION|>--- conflicted
+++ resolved
@@ -26,15 +26,6 @@
 from sys import getsizeof
 import tarfile
 import tempfile
-<<<<<<< HEAD
-import types
-from typing import List, Optional, Sequence
-import yaml
-from datetime import date, datetime
-import platform
-from six.moves import urllib
-from typing import Any, Dict
-=======
 import threading
 import time
 import traceback
@@ -55,7 +46,6 @@
     Union,
 )
 import urllib
->>>>>>> 06ff196c
 
 import requests
 import sentry_sdk  # type: ignore
@@ -827,11 +817,7 @@
     return None
 
 
-<<<<<<< HEAD
-def downsample(values: "Sequence[Any]", target_length: int) -> List[Any]:
-=======
 def downsample(values: Sequence, target_length: int) -> list:
->>>>>>> 06ff196c
     """Downsamples 1d values to target_length, including start and end.
 
     Algorithm just rounds index down.
@@ -1045,16 +1031,11 @@
     ]
 
 
-<<<<<<< HEAD
 def _prompt_choice(
     input_timeout: int = None,
     jupyter: bool = False,
 ) -> str:
-    input_fn = input
-=======
-def _prompt_choice(input_timeout: int = None, jupyter: bool = False,) -> str:
     input_fn: Callable = input
->>>>>>> 06ff196c
     prompt = term.LOG_STRING
     if input_timeout is not None:
         # delayed import to mitigate risk of timed_input complexity
@@ -1074,16 +1055,10 @@
 
 
 def prompt_choices(
-<<<<<<< HEAD
-    choices,
-    allow_manual=False,
+    choices: Sequence[str],
     input_timeout: int = None,
     jupyter: bool = False,
-):
-=======
-    choices: Sequence[str], input_timeout: int = None, jupyter: bool = False,
 ) -> str:
->>>>>>> 06ff196c
     """Allow a user to choose from a list of options"""
     for i, choice in enumerate(choices):
         wandb.termlog(f"({i+1}) {choice}")
@@ -1325,11 +1300,7 @@
     return str(uri)
 
 
-<<<<<<< HEAD
-def is_unicode_safe(stream: "_io.TextIOWrapper") -> bool:
-=======
 def is_unicode_safe(stream: TextIO) -> bool:
->>>>>>> 06ff196c
     """returns true if the stream supports UTF-8"""
     if not hasattr(stream, "encoding"):
         return False
