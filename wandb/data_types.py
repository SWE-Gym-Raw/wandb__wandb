--- conflicted
+++ resolved
@@ -1,15 +1,12 @@
-<<<<<<< HEAD
 #!/usr/bin/env python
 # -*- coding: future_fstrings -*-
-
-
 import itertools
 import pprint
 import queue
 
-import numpy
-torch = None  # lazy import
-=======
+# lazy imports
+numpy = None
+torch = None
 import collections
 import os
 import logging
@@ -70,7 +67,6 @@
             payload[key] = val_to_json(
                 key, val, mode, step=payload.get("_step"))
     return payload
->>>>>>> 612ad429
 
 
 class Graph(object):
@@ -167,8 +163,9 @@
     def from_torch_module(cls, root_module):
         """Create a Module-Parameter graph from a PyTorch Module
         """
-        global torch
+        global torch, numpy
         import torch
+        import numpy
 
         node_ids = itertools.count()
 
@@ -617,6 +614,8 @@
     @size.setter
     def size(self, val):
         """Tensor size"""
+        global numpy
+        import numpy
         self._attributes['size'] = tuple(val)
         self.num_parameters = numpy.prod(self.size)
         return val
@@ -704,8 +703,9 @@
 
     @classmethod
     def from_torch_module(cls, nid, module):
-        global torch
+        global torch, numpy
         import torch
+        import numpy
 
         node = cls()
         node.id = nid
