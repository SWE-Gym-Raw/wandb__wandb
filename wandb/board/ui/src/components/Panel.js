--- conflicted
+++ resolved
@@ -37,33 +37,14 @@
     let {type, size, config, data} = this.props;
     let panel, PanelType, configMode, options, sizeKey;
     if (!data) {
-<<<<<<< HEAD
-      return <p>Views unavailable until data is ready.</p>;
-    }
-
-    if (data.hasOwnProperty('history') && data.history.length == 0) {
+      panel = <p>Views unavailable until data is ready.</p>;
+    } else if (data.hasOwnProperty('history') && data.history.length == 0) {
       return (
         <p>
           No history data collected. You can learn about how to collect history
           in our <a href="http://docs.wandb.com/#history">documentation</a>.
         </p>
       );
-    }
-    let options = _.keys(panelClasses)
-      .filter(type => panelClasses[type].validForData(data))
-      .map(type => ({text: type, value: type}));
-    if (options.length === 0) {
-      return <p>Views unavailable until data is ready.</p>;
-    }
-    type = type || options[0].value;
-    config = config || {};
-    let PanelType = panelClasses[type] || panelClasses[_.keys(panelClasses)[0]];
-    let configMode = this.props.editMode;
-    size = PanelType.options.width
-      ? {width: PanelType.options.width}
-      : size || {width: 8};
-=======
-      panel = <p>Views unavailable until data is ready.</p>;
     } else {
       options = _.keys(panelClasses)
         .filter(type => panelClasses[type].validForData(data))
@@ -78,8 +59,6 @@
         size = PanelType.options.width
           ? {width: PanelType.options.width}
           : size || {width: 8};
->>>>>>> 23b3d63d
-
         sizeKey = size.width;
       }
     }
