import base64
import contextlib
import hashlib
import json
import os
import pathlib
import re
import shutil
import tempfile
import time
from typing import (
    IO,
    TYPE_CHECKING,
    Any,
    Dict,
    Generator,
    List,
    Mapping,
    Optional,
    Sequence,
    Tuple,
    Union,
    cast,
)
from urllib.parse import parse_qsl, quote, urlparse

import requests
import urllib3

import wandb
import wandb.data_types as data_types
from wandb import env, util
from wandb.apis import InternalApi, PublicApi
from wandb.apis.public import Artifact as PublicArtifact
from wandb.errors import CommError
from wandb.errors.term import termlog, termwarn
from wandb.sdk.internal import progress
from wandb.sdk.internal.thread_local_settings import _thread_local_api_settings

from . import lib as wandb_lib
from .data_types._dtypes import Type, TypeRegistry
from .interface.artifacts import Artifact as ArtifactInterface
from .interface.artifacts import (  # noqa: F401
    ArtifactEntry,
    ArtifactManifest,
    ArtifactsCache,
    StorageHandler,
    StorageLayout,
    StoragePolicy,
    b64_string_to_hex,
    get_artifacts_cache,
    md5_file_b64,
    md5_string,
)

if TYPE_CHECKING:

    # We could probably use https://pypi.org/project/boto3-stubs/ or something
    # instead of `type:ignore`ing these boto imports, but it's nontrivial:
    # for some reason, despite being actively maintained as of 2022-09-30,
    # the latest release of boto3-stubs doesn't include all the features we use.
    import boto3  # type: ignore
    import boto3.resources.base  # type: ignore
    import boto3.s3  # type: ignore
    import boto3.session  # type: ignore
    import google.cloud.storage as gcs_module  # type: ignore

    import wandb.apis.public
    from wandb.filesync.step_prepare import StepPrepare
    from wandb.sdk.internal import internal_api

# This makes the first sleep 1s, and then doubles it up to total times,
# which makes for ~18 hours.
_REQUEST_RETRY_STRATEGY = urllib3.util.retry.Retry(
    backoff_factor=1,
    total=16,
    status_forcelist=(308, 408, 409, 429, 500, 502, 503, 504),
)

_REQUEST_POOL_CONNECTIONS = 64

_REQUEST_POOL_MAXSIZE = 64

ARTIFACT_TMP = tempfile.TemporaryDirectory("wandb-artifacts")


class _AddedObj:
    def __init__(self, entry: ArtifactEntry, obj: data_types.WBValue):
        self.entry = entry
        self.obj = obj


def _normalize_metadata(metadata: Optional[Dict[str, Any]]) -> Dict[str, Any]:
    if metadata is None:
        return {}
    if not isinstance(metadata, dict):
        raise TypeError(f"metadata must be dict, not {type(metadata)}")
    return cast(
        Dict[str, Any], json.loads(json.dumps(util.make_safe_for_json(metadata)))
    )


class Artifact(ArtifactInterface):
    """
    Flexible and lightweight building block for dataset and model versioning.

    Constructs an empty artifact whose contents can be populated using its
    `add` family of functions. Once the artifact has all the desired files,
    you can call `wandb.log_artifact()` to log it.

    Arguments:
        name: (str) A human-readable name for this artifact, which is how you
            can identify this artifact in the UI or reference it in `use_artifact`
            calls. Names can contain letters, numbers, underscores, hyphens, and
            dots. The name must be unique across a project.
        type: (str) The type of the artifact, which is used to organize and differentiate
            artifacts. Common types include `dataset` or `model`, but you can use any string
            containing letters, numbers, underscores, hyphens, and dots.
        description: (str, optional) Free text that offers a description of the artifact. The
            description is markdown rendered in the UI, so this is a good place to place tables,
            links, etc.
        metadata: (dict, optional) Structured data associated with the artifact,
            for example class distribution of a dataset. This will eventually be queryable
            and plottable in the UI. There is a hard limit of 100 total keys.

    Examples:
        Basic usage
        ```
        wandb.init()

        artifact = wandb.Artifact('mnist', type='dataset')
        artifact.add_dir('mnist/')
        wandb.log_artifact(artifact)
        ```

    Raises:
        Exception: if problem.

    Returns:
        An `Artifact` object.
    """

    _added_objs: Dict[int, _AddedObj]
    _added_local_paths: Dict[str, ArtifactEntry]
    _distributed_id: Optional[str]
    _metadata: dict
    _logged_artifact: Optional[ArtifactInterface]
    _incremental: bool
    _client_id: str

    def __init__(
        self,
        name: str,
        type: str,
        description: Optional[str] = None,
        metadata: Optional[dict] = None,
        incremental: Optional[bool] = None,
        use_as: Optional[str] = None,
    ) -> None:
        if not re.match(r"^[a-zA-Z0-9_\-.]+$", name):
            raise ValueError(
                "Artifact name may only contain alphanumeric characters, dashes, underscores, and dots. "
                'Invalid name: "%s"' % name
            )
        metadata = _normalize_metadata(metadata)
        # TODO: this shouldn't be a property of the artifact. It's a more like an
        # argument to log_artifact.
        storage_layout = StorageLayout.V2
        if env.get_use_v1_artifacts():
            storage_layout = StorageLayout.V1

        self._storage_policy = WandbStoragePolicy(
            config={
                "storageLayout": storage_layout,
                #  TODO: storage region
            }
        )
        self._api = InternalApi()
        self._final = False
        self._digest = ""
        self._file_entries = None
        self._manifest = ArtifactManifestV1(self, self._storage_policy)
        self._cache = get_artifacts_cache()
        self._added_objs = {}
        self._added_local_paths = {}
        # You can write into this directory when creating artifact files
        self._artifact_dir = tempfile.TemporaryDirectory()
        self._type = type
        self._name = name
        self._description = description
        self._metadata = metadata
        self._distributed_id = None
        self._logged_artifact = None
        self._incremental = False
        self._client_id = util.generate_id(128)
        self._sequence_client_id = util.generate_id(128)
        self._cache.store_client_artifact(self)
        self._use_as = use_as

        if incremental:
            self._incremental = incremental
            wandb.termwarn("Using experimental arg `incremental`")

    @property
    def id(self) -> Optional[str]:
        if self._logged_artifact:
            return self._logged_artifact.id

        # The artifact hasn't been saved so an ID doesn't exist yet.
        return None

    @property
    def version(self) -> str:
        if self._logged_artifact:
            return self._logged_artifact.version

        raise ValueError(
            "Cannot call version on an artifact before it has been logged or in offline mode"
        )

    @property
    def entity(self) -> str:
        if self._logged_artifact:
            return self._logged_artifact.entity
        return self._api.settings("entity") or self._api.viewer().get("entity")  # type: ignore

    @property
    def project(self) -> str:
        if self._logged_artifact:
            return self._logged_artifact.project

        return self._api.settings("project")  # type: ignore

    @property
    def manifest(self) -> ArtifactManifest:
        if self._logged_artifact:
            return self._logged_artifact.manifest

        self.finalize()
        return self._manifest

    @property
    def digest(self) -> str:
        if self._logged_artifact:
            return self._logged_artifact.digest

        self.finalize()
        # Digest will be none if the artifact hasn't been saved yet.
        return self._digest

    @property
    def type(self) -> str:
        if self._logged_artifact:
            return self._logged_artifact.type

        return self._type

    @property
    def name(self) -> str:
        if self._logged_artifact:
            return self._logged_artifact.name

        return self._name

    @property
    def state(self) -> str:
        if self._logged_artifact:
            return self._logged_artifact.state

        return "PENDING"

    @property
    def size(self) -> int:
        if self._logged_artifact:
            return self._logged_artifact.size
        sizes: List[int]
        sizes = []
        for entry in self._manifest.entries:
            e_size = self._manifest.entries[entry].size
            if e_size is not None:
                sizes.append(e_size)
        return sum(sizes)

    @property
    def commit_hash(self) -> str:
        if self._logged_artifact:
            return self._logged_artifact.commit_hash

        raise ValueError(
            "Cannot access commit_hash on an artifact before it has been logged or in offline mode"
        )

    @property
    def description(self) -> Optional[str]:
        if self._logged_artifact:
            return self._logged_artifact.description

        return self._description

    @description.setter
    def description(self, desc: Optional[str]) -> None:
        if self._logged_artifact:
            self._logged_artifact.description = desc
            return

        self._description = desc

    @property
    def metadata(self) -> dict:
        if self._logged_artifact:
            return self._logged_artifact.metadata

        return self._metadata

    @metadata.setter
    def metadata(self, metadata: dict) -> None:
        metadata = _normalize_metadata(metadata)
        if self._logged_artifact:
            self._logged_artifact.metadata = metadata
            return

        self._metadata = metadata

    @property
    def aliases(self) -> List[str]:
        if self._logged_artifact:
            return self._logged_artifact.aliases

        raise ValueError(
            "Cannot call aliases on an artifact before it has been logged or in offline mode"
        )

    @aliases.setter
    def aliases(self, aliases: List[str]) -> None:
        """
        Arguments:
            aliases: (list) The list of aliases associated with this artifact.
        """
        if self._logged_artifact:
            self._logged_artifact.aliases = aliases
            return

        raise ValueError(
            "Cannot set aliases on an artifact before it has been logged or in offline mode"
        )

    @property
    def use_as(self) -> Optional[str]:
        return self._use_as

    @property
    def distributed_id(self) -> Optional[str]:
        return self._distributed_id

    @distributed_id.setter
    def distributed_id(self, distributed_id: Optional[str]) -> None:
        self._distributed_id = distributed_id

    @property
    def incremental(self) -> bool:
        return self._incremental

    def used_by(self) -> List["wandb.apis.public.Run"]:
        if self._logged_artifact:
            return self._logged_artifact.used_by()

        raise ValueError(
            "Cannot call used_by on an artifact before it has been logged or in offline mode"
        )

    def logged_by(self) -> "wandb.apis.public.Run":
        if self._logged_artifact:
            return self._logged_artifact.logged_by()

        raise ValueError(
            "Cannot call logged_by on an artifact before it has been logged or in offline mode"
        )

    @contextlib.contextmanager
    def new_file(
        self, name: str, mode: str = "w", encoding: Optional[str] = None
    ) -> Generator[IO, None, None]:
        self._ensure_can_add()
        path = os.path.join(self._artifact_dir.name, name.lstrip("/"))
        if os.path.exists(path):
            raise ValueError(f'File with name "{name}" already exists at "{path}"')

        util.mkdir_exists_ok(os.path.dirname(path))
        try:
            with util.fsync_open(path, mode, encoding) as f:
                yield f
        except UnicodeEncodeError as e:
            wandb.termerror(
                f"Failed to open the provided file (UnicodeEncodeError: {e}). Please provide the proper encoding."
            )
            raise e
        self.add_file(path, name=name)

    def add_file(
        self,
        local_path: str,
        name: Optional[str] = None,
        is_tmp: Optional[bool] = False,
    ) -> ArtifactEntry:
        self._ensure_can_add()
        if not os.path.isfile(local_path):
            raise ValueError("Path is not a file: %s" % local_path)

        name = util.to_forward_slash_path(name or os.path.basename(local_path))
        digest = md5_file_b64(local_path)

        if is_tmp:
            file_path, file_name = os.path.split(name)
            file_name_parts = file_name.split(".")
            file_name_parts[0] = b64_string_to_hex(digest)[:20]
            name = os.path.join(file_path, ".".join(file_name_parts))

        return self._add_local_file(name, local_path, digest=digest)

    def add_dir(self, local_path: str, name: Optional[str] = None) -> None:
        self._ensure_can_add()
        if not os.path.isdir(local_path):
            raise ValueError("Path is not a directory: %s" % local_path)

        termlog(
            "Adding directory to artifact (%s)... "
            % os.path.join(".", os.path.normpath(local_path)),
            newline=False,
        )
        start_time = time.time()

        paths = []
        for dirpath, _, filenames in os.walk(local_path, followlinks=True):
            for fname in filenames:
                physical_path = os.path.join(dirpath, fname)
                logical_path = os.path.relpath(physical_path, start=local_path)
                if name is not None:
                    logical_path = os.path.join(name, logical_path)
                paths.append((logical_path, physical_path))

        def add_manifest_file(log_phy_path: Tuple[str, str]) -> None:
            logical_path, physical_path = log_phy_path
            self._add_local_file(logical_path, physical_path)

        import multiprocessing.dummy  # this uses threads

        num_threads = 8
        pool = multiprocessing.dummy.Pool(num_threads)
        pool.map(add_manifest_file, paths)
        pool.close()
        pool.join()

        termlog("Done. %.1fs" % (time.time() - start_time), prefix=False)

    def add_reference(
        self,
        uri: Union[ArtifactEntry, str],
        name: Optional[str] = None,
        checksum: bool = True,
        max_objects: Optional[int] = None,
    ) -> Sequence[ArtifactEntry]:
        self._ensure_can_add()
        if name is not None:
            name = util.to_forward_slash_path(name)

        # This is a bit of a hack, we want to check if the uri is a of the type
        # ArtifactEntry which is a private class returned by Artifact.get_path in
        # wandb/apis/public.py. If so, then recover the reference URL.
        uri_str: str
        if isinstance(uri, ArtifactEntry) and uri.parent_artifact() != self:
            ref_url_fn = uri.ref_url
            uri_str = ref_url_fn()
        elif isinstance(uri, str):
            uri_str = uri
        url = urlparse(str(uri_str))
        if not url.scheme:
            raise ValueError(
                "References must be URIs. To reference a local file, use file://"
            )

        manifest_entries = self._storage_policy.store_reference(
            self, uri_str, name=name, checksum=checksum, max_objects=max_objects
        )
        for entry in manifest_entries:
            self._manifest.add_entry(entry)

        return manifest_entries

    def add(self, obj: data_types.WBValue, name: str) -> ArtifactEntry:
        self._ensure_can_add()
        name = util.to_forward_slash_path(name)

        # This is a "hack" to automatically rename tables added to
        # the wandb /media/tables directory to their sha-based name.
        # TODO: figure out a more appropriate convention.
        is_tmp_name = name.startswith("media/tables")

        # Validate that the object is one of the correct wandb.Media types
        # TODO: move this to checking subclass of wandb.Media once all are
        # generally supported
        allowed_types = [
            data_types.Bokeh,
            data_types.JoinedTable,
            data_types.PartitionedTable,
            data_types.Table,
            data_types.Classes,
            data_types.ImageMask,
            data_types.BoundingBoxes2D,
            data_types.Audio,
            data_types.Image,
            data_types.Video,
            data_types.Html,
            data_types.Object3D,
            data_types.Molecule,
            data_types._SavedModel,
        ]

        if not any(isinstance(obj, t) for t in allowed_types):
            raise ValueError(
                "Found object of type {}, expected one of {}.".format(
                    obj.__class__, allowed_types
                )
            )

        obj_id = id(obj)
        if obj_id in self._added_objs:
            return self._added_objs[obj_id].entry

        # If the object is coming from another artifact, save it as a reference
        ref_path = obj._get_artifact_entry_ref_url()
        if ref_path is not None:
            return self.add_reference(ref_path, type(obj).with_suffix(name))[0]

        val = obj.to_json(self)
        name = obj.with_suffix(name)
        entry = self._manifest.get_entry_by_path(name)
        if entry is not None:
            return entry

        def do_write(f: IO) -> None:
            import json

            # TODO: Do we need to open with utf-8 codec?
            f.write(json.dumps(val, sort_keys=True))

        if is_tmp_name:
            file_path = os.path.join(ARTIFACT_TMP.name, str(id(self)), name)
            folder_path, _ = os.path.split(file_path)
            if not os.path.exists(folder_path):
                os.makedirs(folder_path)
            with open(file_path, "w") as tmp_f:
                do_write(tmp_f)
        else:
            with self.new_file(name) as f:
                file_path = f.name
                do_write(f)

        # Note, we add the file from our temp directory.
        # It will be added again later on finalize, but succeed since
        # the checksum should match
        entry = self.add_file(file_path, name, is_tmp_name)
        self._added_objs[obj_id] = _AddedObj(entry, obj)
        if obj._artifact_target is None:
            obj._set_artifact_target(self, entry.path)

        if is_tmp_name:
            if os.path.exists(file_path):
                os.remove(file_path)

        return entry

    def get_path(self, name: str) -> ArtifactEntry:
        if self._logged_artifact:
            return self._logged_artifact.get_path(name)

        raise ValueError(
            "Cannot load paths from an artifact before it has been logged or in offline mode"
        )

    def get(self, name: str) -> data_types.WBValue:
        if self._logged_artifact:
            return self._logged_artifact.get(name)

        raise ValueError(
            "Cannot call get on an artifact before it has been logged or in offline mode"
        )

    def download(
        self, root: Optional[str] = None, recursive: bool = False
    ) -> util.FilePathStr:
        if self._logged_artifact:
            return self._logged_artifact.download(root=root, recursive=recursive)

        raise ValueError(
            "Cannot call download on an artifact before it has been logged or in offline mode"
        )

    def checkout(self, root: Optional[str] = None) -> str:
        if self._logged_artifact:
            return self._logged_artifact.checkout(root=root)

        raise ValueError(
            "Cannot call checkout on an artifact before it has been logged or in offline mode"
        )

    def verify(self, root: Optional[str] = None) -> bool:
        if self._logged_artifact:
            return self._logged_artifact.verify(root=root)

        raise ValueError(
            "Cannot call verify on an artifact before it has been logged or in offline mode"
        )

    def save(
        self,
        project: Optional[str] = None,
        settings: Optional["wandb.wandb_sdk.wandb_settings.Settings"] = None,
    ) -> None:
        """
        Persists any changes made to the artifact. If currently in a run, that run will
        log this artifact. If not currently in a run, a run of type "auto" will be created
        to track this artifact.

        Arguments:
            project: (str, optional) A project to use for the artifact in the case that a run is not already in context
            settings: (wandb.Settings, optional) A settings object to use when initializing an
            automatic run. Most commonly used in testing harness.

        Returns:
            None
        """

        if self._incremental:
            with wandb_lib.telemetry.context() as tel:
                tel.feature.artifact_incremental = True

        if self._logged_artifact:
            return self._logged_artifact.save()
        else:
            if wandb.run is None:
                if settings is None:
                    settings = wandb.Settings(silent="true")
                with wandb.init(
                    project=project, job_type="auto", settings=settings
                ) as run:
                    # redoing this here because in this branch we know we didn't
                    # have the run at the beginning of the method
                    if self._incremental:
                        with wandb_lib.telemetry.context(run=run) as tel:
                            tel.feature.artifact_incremental = True
                    run.log_artifact(self)
            else:
                wandb.run.log_artifact(self)

    def delete(self) -> None:
        if self._logged_artifact:
            return self._logged_artifact.delete()

        raise ValueError(
            "Cannot call delete on an artifact before it has been logged or in offline mode"
        )

    def wait(self, timeout: Optional[int] = None) -> ArtifactInterface:
        """
        Arguments:
            timeout: (int, optional) Waits in seconds for artifact to finish logging if needed.
        """
        if self._logged_artifact:
            return self._logged_artifact.wait(timeout)  # type: ignore [call-arg]

        raise ValueError(
            "Cannot call wait on an artifact before it has been logged or in offline mode"
        )

    def get_added_local_path_name(self, local_path: str) -> Optional[str]:
        """
        Get the artifact relative name of a file added by a local filesystem path.

        Arguments:
            local_path: (str) The local path to resolve into an artifact relative name.

        Returns:
            str: The artifact relative name.

        Examples:
            Basic usage
            ```
            artifact = wandb.Artifact('my_dataset', type='dataset')
            artifact.add_file('path/to/file.txt', name='artifact/path/file.txt')

            # Returns `artifact/path/file.txt`:
            name = artifact.get_added_local_path_name('path/to/file.txt')
            ```
        """
        entry = self._added_local_paths.get(local_path, None)
        if entry is None:
            return None
        return entry.path

    def finalize(self) -> None:
        """
        Marks this artifact as final, which disallows further additions to the artifact.
        This happens automatically when calling `log_artifact`.


        Returns:
            None
        """
        if self._final:
            return self._file_entries

        # mark final after all files are added
        self._final = True
        self._digest = self._manifest.digest()

    def json_encode(self) -> Dict[str, Any]:
        if not self._logged_artifact:
            raise ValueError(
                "Cannot json encode artifact before it has been logged or in offline mode."
            )
        return util.artifact_to_json(self)

    def _ensure_can_add(self) -> None:
        if self._final:
            raise ValueError("Can't add to finalized artifact.")

    def _add_local_file(
        self, name: str, path: str, digest: Optional[util.B64MD5] = None
    ) -> ArtifactEntry:
        digest = digest or md5_file_b64(path)
        size = os.path.getsize(path)
        name = util.to_forward_slash_path(name)

        cache_path, hit, cache_open = self._cache.check_md5_obj_path(digest, size)
        if not hit:
            with cache_open() as f:
                shutil.copyfile(path, f.name)

        entry = ArtifactManifestEntry(
            name,
            None,
            digest=digest,
            size=size,
            local_path=cache_path,
        )

        self._manifest.add_entry(entry)
        self._added_local_paths[path] = entry
        return entry

    def __setitem__(self, name: str, item: data_types.WBValue) -> ArtifactEntry:
        return self.add(item, name)

    def __getitem__(self, name: str) -> Optional[data_types.WBValue]:
        return self.get(name)


class ArtifactManifestV1(ArtifactManifest):
    @classmethod
    def version(cls) -> int:
        return 1

    @classmethod
    def from_manifest_json(
        cls, artifact: ArtifactInterface, manifest_json: Dict
    ) -> "ArtifactManifestV1":
        if manifest_json["version"] != cls.version():
            raise ValueError(
                "Expected manifest version 1, got %s" % manifest_json["version"]
            )

        storage_policy_name = manifest_json["storagePolicy"]
        storage_policy_config = manifest_json.get("storagePolicyConfig", {})
        storage_policy_cls = StoragePolicy.lookup_by_name(storage_policy_name)
        if storage_policy_cls is None:
            raise ValueError('Failed to find storage policy "%s"' % storage_policy_name)

        entries: Mapping[str, ArtifactManifestEntry]
        entries = {
            name: ArtifactManifestEntry(
                path=name,
                digest=val["digest"],
                birth_artifact_id=val.get("birthArtifactID"),
                ref=val.get("ref"),
                size=val.get("size"),
                extra=val.get("extra"),
                local_path=val.get("local_path"),
            )
            for name, val in manifest_json["contents"].items()
        }

        return cls(
            artifact, storage_policy_cls.from_config(storage_policy_config), entries
        )

    def __init__(
        self,
        artifact: ArtifactInterface,
        storage_policy: "WandbStoragePolicy",
        entries: Optional[Mapping[str, ArtifactEntry]] = None,
    ) -> None:
        super().__init__(artifact, storage_policy, entries=entries)

    def to_manifest_json(self) -> Dict:
        """This is the JSON that's stored in wandb_manifest.json

        If include_local is True we also include the local paths to files. This is
        used to represent an artifact that's waiting to be saved on the current
        system. We don't need to include the local paths in the artifact manifest
        contents.
        """
        contents = {}
        for entry in sorted(self.entries.values(), key=lambda k: k.path):
            json_entry: Dict[str, Any] = {
                "digest": entry.digest,
            }
            if entry.birth_artifact_id:
                json_entry["birthArtifactID"] = entry.birth_artifact_id
            if entry.ref:
                json_entry["ref"] = entry.ref
            if entry.extra:
                json_entry["extra"] = entry.extra
            if entry.size is not None:
                json_entry["size"] = entry.size
            contents[entry.path] = json_entry
        return {
            "version": self.__class__.version(),
            "storagePolicy": self.storage_policy.name(),
            "storagePolicyConfig": self.storage_policy.config() or {},
            "contents": contents,
        }

    def digest(self) -> str:
        hasher = hashlib.md5()
        hasher.update(b"wandb-artifact-manifest-v1\n")
        for (name, entry) in sorted(self.entries.items(), key=lambda kv: kv[0]):
            hasher.update(f"{name}:{entry.digest}\n".encode())
        return hasher.hexdigest()


class ArtifactManifestEntry(ArtifactEntry):
    def __init__(
        self,
        path: str,
        ref: Optional[Union[util.FilePathStr, util.URIStr]],
        digest: Union[util.B64MD5, util.URIStr, util.FilePathStr, util.ETag],
        birth_artifact_id: Optional[str] = None,
        size: Optional[int] = None,
        extra: Optional[Dict] = None,
        local_path: Optional[str] = None,
    ):
        if local_path is not None and size is None:
            raise AssertionError(
                "programming error, size required when local_path specified"
            )
        self.path = util.to_forward_slash_path(path)
        self.ref = ref  # This is None for files stored in the artifact.
        self.digest = digest
        self.birth_artifact_id = birth_artifact_id
        self.size = size
        self.extra = extra or {}
        # This is not stored in the manifest json, it's only used in the process
        # of saving
        self.local_path = local_path

    def ref_target(self) -> str:
        if self.ref is None:
            raise ValueError("Only reference entries support ref_target().")
        return self.ref

    def __repr__(self) -> str:
        if self.ref is not None:
            summary = f"ref: {self.ref}/{self.path}"
        else:
            summary = "digest: %s" % self.digest

        return "<ManifestEntry %s>" % summary


class WandbStoragePolicy(StoragePolicy):
    @classmethod
    def name(cls) -> str:
        return "wandb-storage-policy-v1"

    @classmethod
    def from_config(cls, config: Dict) -> "WandbStoragePolicy":
        return cls(config=config)

    def __init__(self, config: Optional[Dict] = None) -> None:
        self._cache = get_artifacts_cache()
        self._config = config or {}
        self._session = requests.Session()
        adapter = requests.adapters.HTTPAdapter(
            max_retries=_REQUEST_RETRY_STRATEGY,
            pool_connections=_REQUEST_POOL_CONNECTIONS,
            pool_maxsize=_REQUEST_POOL_MAXSIZE,
        )
        self._session.mount("http://", adapter)
        self._session.mount("https://", adapter)

        s3 = S3Handler()
        gcs = GCSHandler()
        http = HTTPHandler(self._session)
        https = HTTPHandler(self._session, scheme="https")
        artifact = WBArtifactHandler()
        local_artifact = WBLocalArtifactHandler()
        file_handler = LocalFileHandler()

        self._api = InternalApi()
        self._handler = MultiHandler(
            handlers=[
                s3,
                gcs,
                http,
                https,
                artifact,
                local_artifact,
                file_handler,
            ],
            default_handler=TrackingHandler(),
        )

    def config(self) -> Dict:
        return self._config

    def load_file(
        self, artifact: ArtifactInterface, name: str, manifest_entry: ArtifactEntry
    ) -> str:
        path, hit, cache_open = self._cache.check_md5_obj_path(
            util.B64MD5(manifest_entry.digest),  # TODO(spencerpearson): unsafe cast
            manifest_entry.size if manifest_entry.size is not None else 0,
        )
        if hit:
            return path

        response = self._session.get(
            self._file_url(self._api, artifact.entity, manifest_entry),
            stream=True,
            cookies=_thread_local_api_settings.cookies,
            headers=_thread_local_api_settings.headers,
        )
        response.raise_for_status()

        with cache_open(mode="wb") as file:
            for data in response.iter_content(chunk_size=16 * 1024):
                file.write(data)
        return path

    def store_reference(
        self,
        artifact: ArtifactInterface,
        path: str,
        name: Optional[str] = None,
        checksum: bool = True,
        max_objects: Optional[int] = None,
    ) -> Sequence[ArtifactEntry]:
        return self._handler.store_path(
            artifact, path, name=name, checksum=checksum, max_objects=max_objects
        )

    def load_reference(
        self,
        artifact: ArtifactInterface,
        name: str,
        manifest_entry: ArtifactEntry,
        local: bool = False,
    ) -> str:
        return self._handler.load_path(artifact, manifest_entry, local)

    def _file_url(
        self, api: InternalApi, entity_name: str, manifest_entry: ArtifactEntry
    ) -> str:
        storage_layout = self._config.get("storageLayout", StorageLayout.V1)
        storage_region = self._config.get("storageRegion", "default")
        md5_hex = util.bytes_to_hex(base64.b64decode(manifest_entry.digest))

        if storage_layout == StorageLayout.V1:
            return "{}/artifacts/{}/{}".format(
                api.settings("base_url"), entity_name, md5_hex
            )
        elif storage_layout == StorageLayout.V2:
            return "{}/artifactsV2/{}/{}/{}/{}".format(
                api.settings("base_url"),
                storage_region,
                entity_name,
                quote(
                    manifest_entry.birth_artifact_id
                    if manifest_entry.birth_artifact_id is not None
                    else ""
                ),
                md5_hex,
            )
        else:
            raise Exception(f"unrecognized storage layout: {storage_layout}")

    def store_file(
        self,
        artifact_id: str,
        artifact_manifest_id: str,
        entry: ArtifactEntry,
        preparer: "StepPrepare",
        progress_callback: Optional["progress.ProgressFn"] = None,
    ) -> bool:
        # write-through cache
        cache_path, hit, cache_open = self._cache.check_md5_obj_path(
            util.B64MD5(entry.digest),  # TODO(spencerpearson): unsafe cast
            entry.size if entry.size is not None else 0,
        )
        if not hit and entry.local_path is not None:
            with cache_open() as f:
                shutil.copyfile(entry.local_path, f.name)
            entry.local_path = cache_path

        def _prepare_fn() -> "internal_api.CreateArtifactFileSpecInput":
            return {
                "artifactID": artifact_id,
                "artifactManifestID": artifact_manifest_id,
                "name": entry.path,
                "md5": entry.digest,
            }

        resp = preparer.prepare(_prepare_fn)

        entry.birth_artifact_id = resp.birth_artifact_id
        exists = resp.upload_url is None
        if not exists:
            if entry.local_path is not None:
                with open(entry.local_path, "rb") as file:
                    # This fails if we don't send the first byte before the signed URL
                    # expires.
                    self._api.upload_file_retry(
                        resp.upload_url,
                        file,
                        progress_callback,
                        extra_headers={
                            header.split(":", 1)[0]: header.split(":", 1)[1]
                            for header in (resp.upload_headers or {})
                        },
                    )
        return exists


# Don't use this yet!
class __S3BucketPolicy(StoragePolicy):
    @classmethod
    def name(cls) -> str:
        return "wandb-s3-bucket-policy-v1"

    @classmethod
    def from_config(cls, config: Dict[str, str]) -> "__S3BucketPolicy":
        if "bucket" not in config:
            raise ValueError("Bucket name not found in config")
        return cls(config["bucket"])

    def __init__(self, bucket: str) -> None:
        self._bucket = bucket
        s3 = S3Handler(bucket)
        local = LocalFileHandler()

        self._handler = MultiHandler(
            handlers=[
                s3,
                local,
            ],
            default_handler=TrackingHandler(),
        )

    def config(self) -> Dict[str, str]:
        return {"bucket": self._bucket}

    def load_path(
        self,
        artifact: ArtifactInterface,
        manifest_entry: ArtifactEntry,
        local: bool = False,
    ) -> Union[util.URIStr, util.FilePathStr]:
        return self._handler.load_path(artifact, manifest_entry, local=local)

    def store_path(
        self,
        artifact: Artifact,
        path: Union[util.URIStr, util.FilePathStr],
        name: Optional[str] = None,
        checksum: bool = True,
        max_objects: Optional[int] = None,
    ) -> Sequence[ArtifactEntry]:
        return self._handler.store_path(
            artifact, path, name=name, checksum=checksum, max_objects=max_objects
        )


class MultiHandler(StorageHandler):
    _handlers: Dict[str, StorageHandler]

    def __init__(
        self,
        handlers: Optional[List[StorageHandler]] = None,
        default_handler: Optional[StorageHandler] = None,
    ) -> None:
        self._handlers = {}
        self._default_handler = default_handler

        handlers = handlers or []
        for handler in handlers:
            self._handlers[handler.scheme] = handler

    @property
    def scheme(self) -> str:
        raise NotImplementedError()

    def load_path(
        self,
        artifact: ArtifactInterface,
        manifest_entry: ArtifactEntry,
        local: bool = False,
    ) -> Union[util.URIStr, util.FilePathStr]:
        url = urlparse(manifest_entry.ref)
        if url.scheme not in self._handlers:
            if self._default_handler is not None:
                return self._default_handler.load_path(
                    artifact, manifest_entry, local=local
                )
            raise ValueError(
                'No storage handler registered for scheme "%s"' % str(url.scheme)
            )
        return self._handlers[str(url.scheme)].load_path(
            artifact, manifest_entry, local=local
        )

    def store_path(
        self,
        artifact: ArtifactInterface,
        path: str,
        name: Optional[str] = None,
        checksum: bool = True,
        max_objects: Optional[int] = None,
    ) -> Sequence[ArtifactEntry]:
        url = urlparse(path)
        if url.scheme not in self._handlers:
            if self._default_handler is not None:
                return self._default_handler.store_path(
                    artifact,
                    path,
                    name=name,
                    checksum=checksum,
                    max_objects=max_objects,
                )
            raise ValueError(
                'No storage handler registered for scheme "%s"' % url.scheme
            )
        handler: StorageHandler
        handler = self._handlers[url.scheme]
        return handler.store_path(
            artifact, path, name=name, checksum=checksum, max_objects=max_objects
        )


class TrackingHandler(StorageHandler):
    def __init__(self, scheme: Optional[str] = None) -> None:
        """
        Tracks paths as is, with no modification or special processing. Useful
        when paths being tracked are on file systems mounted at a standardized
        location.

        For example, if the data to track is located on an NFS share mounted on
        `/data`, then it is sufficient to just track the paths.
        """
        self._scheme = scheme or ""

    @property
    def scheme(self) -> str:
        return self._scheme

    def load_path(
        self,
        artifact: ArtifactInterface,
        manifest_entry: ArtifactEntry,
        local: bool = False,
    ) -> Union[util.URIStr, util.FilePathStr]:
        if local:
            # Likely a user error. The tracking handler is
            # oblivious to the underlying paths, so it has
            # no way of actually loading it.
            url = urlparse(manifest_entry.ref)
            raise ValueError(
                "Cannot download file at path %s, scheme %s not recognized"
                % (str(manifest_entry.ref), str(url.scheme))
            )
        # TODO(spencerpearson): should this go through util.to_native_slash_path
        # instead of just getting typecast?
        return util.FilePathStr(manifest_entry.path)

    def store_path(
        self,
        artifact: Artifact,
        path: Union[util.URIStr, util.FilePathStr],
        name: Optional[str] = None,
        checksum: bool = True,
        max_objects: Optional[int] = None,
    ) -> Sequence[ArtifactEntry]:
        url = urlparse(path)
        if name is None:
            raise ValueError(
                'You must pass name="<entry_name>" when tracking references with unknown schemes. ref: %s'
                % path
            )
        termwarn(
            "Artifact references with unsupported schemes cannot be checksummed: %s"
            % path
        )
        name = name or url.path[1:]  # strip leading slash
        return [ArtifactManifestEntry(name, path, digest=path)]


DEFAULT_MAX_OBJECTS = 10000


class LocalFileHandler(StorageHandler):
    """Handles file:// references"""

    def __init__(self, scheme: Optional[str] = None) -> None:
        """
        Tracks files or directories on a local filesystem. Directories
        are expanded to create an entry for each file contained within.
        """
        self._scheme = scheme or "file"
        self._cache = get_artifacts_cache()

    @property
    def scheme(self) -> str:
        return self._scheme

    def load_path(
        self,
        artifact: ArtifactInterface,
        manifest_entry: ArtifactEntry,
        local: bool = False,
    ) -> Union[util.URIStr, util.FilePathStr]:
        url = urlparse(manifest_entry.ref)
        local_path = f"{str(url.netloc)}{str(url.path)}"
        if not os.path.exists(local_path):
            raise ValueError(
                "Local file reference: Failed to find file at path %s" % local_path
            )

        path, hit, cache_open = self._cache.check_md5_obj_path(
            util.B64MD5(manifest_entry.digest),  # TODO(spencerpearson): unsafe cast
            manifest_entry.size if manifest_entry.size is not None else 0,
        )
        if hit:
            return path

        md5 = md5_file_b64(local_path)
        if md5 != manifest_entry.digest:
            raise ValueError(
                "Local file reference: Digest mismatch for path %s: expected %s but found %s"
                % (local_path, manifest_entry.digest, md5)
            )

        util.mkdir_exists_ok(os.path.dirname(path))

        with cache_open() as f:
            shutil.copy(local_path, f.name)
        return path

    def store_path(
        self,
        artifact: Artifact,
        path: Union[util.URIStr, util.FilePathStr],
        name: Optional[str] = None,
        checksum: bool = True,
        max_objects: Optional[int] = None,
    ) -> Sequence[ArtifactEntry]:
        url = urlparse(path)
        local_path = f"{url.netloc}{url.path}"
        max_objects = max_objects or DEFAULT_MAX_OBJECTS
        # We have a single file or directory
        # Note, we follow symlinks for files contained within the directory
        entries = []

        def md5(path: str) -> util.B64MD5:
            return (
                md5_file_b64(path)
                if checksum
                else md5_string(str(os.stat(path).st_size))
            )

        if os.path.isdir(local_path):
            i = 0
            start_time = time.time()
            if checksum:
                termlog(
                    'Generating checksum for up to %i files in "%s"...\n'
                    % (max_objects, local_path),
                    newline=False,
                )
            for root, _, files in os.walk(local_path):
                for sub_path in files:
                    i += 1
                    if i >= max_objects:
                        raise ValueError(
                            "Exceeded %i objects tracked, pass max_objects to add_reference"
                            % max_objects
                        )
                    physical_path = os.path.join(root, sub_path)
                    # TODO(spencerpearson): this is not a "logical path" in the sense that
                    # `util.to_forward_slash_path` returns a "logical path"; it's a relative path
                    # **on the local filesystem**.
                    logical_path = os.path.relpath(physical_path, start=local_path)
                    if name is not None:
                        logical_path = os.path.join(name, logical_path)

                    entry = ArtifactManifestEntry(
                        logical_path,
                        util.FilePathStr(os.path.join(path, logical_path)),
                        size=os.path.getsize(physical_path),
                        digest=md5(physical_path),
                    )
                    entries.append(entry)
            if checksum:
                termlog("Done. %.1fs" % (time.time() - start_time), prefix=False)
        elif os.path.isfile(local_path):
            name = name or os.path.basename(local_path)
            entry = ArtifactManifestEntry(
                name,
                path,
                size=os.path.getsize(local_path),
                digest=md5(local_path),
            )
            entries.append(entry)
        else:
            # TODO: update error message if we don't allow directories.
            raise ValueError('Path "%s" must be a valid file or directory path' % path)
        return entries


class S3Handler(StorageHandler):
    _s3: Optional["boto3.resources.base.ServiceResource"]
    _scheme: str
    _versioning_enabled: Optional[bool]

    def __init__(self, scheme: Optional[str] = None) -> None:
        self._scheme = scheme or "s3"
        self._s3 = None
        self._versioning_enabled = None
        self._cache = get_artifacts_cache()

    @property
    def scheme(self) -> str:
        return self._scheme

    def init_boto(self) -> "boto3.resources.base.ServiceResource":
        if self._s3 is not None:
            return self._s3
        boto: "boto3" = util.get_module(
            "boto3",
            required="s3:// references requires the boto3 library, run pip install wandb[aws]",
        )
        self._s3 = boto.session.Session().resource(
            "s3",
            endpoint_url=os.getenv("AWS_S3_ENDPOINT_URL"),
            region_name=os.getenv("AWS_REGION"),
        )
        self._botocore = util.get_module("botocore")
        return self._s3

    def _parse_uri(self, uri: str) -> Tuple[str, str, Optional[str]]:
        url = urlparse(uri)
        query = dict(parse_qsl(url.query))

        bucket = url.netloc
        key = url.path[1:]  # strip leading slash
        version = query.get("versionId")

        return bucket, key, version

    def versioning_enabled(self, bucket: str) -> bool:
        self.init_boto()
        assert self._s3 is not None  # mypy: unwraps optionality
        if self._versioning_enabled is not None:
            return self._versioning_enabled
        res = self._s3.BucketVersioning(bucket)
        self._versioning_enabled = res.status == "Enabled"
        return self._versioning_enabled

    def load_path(
        self,
        artifact: ArtifactInterface,
        manifest_entry: ArtifactEntry,
        local: bool = False,
    ) -> Union[util.URIStr, util.FilePathStr]:
        if not local:
            assert manifest_entry.ref is not None
            return manifest_entry.ref

        assert manifest_entry.ref is not None

        path, hit, cache_open = self._cache.check_etag_obj_path(
            util.URIStr(manifest_entry.ref),
            util.ETag(manifest_entry.digest),  # TODO(spencerpearson): unsafe cast
            manifest_entry.size if manifest_entry.size is not None else 0,
        )
        if hit:
            return path

        self.init_boto()
        assert self._s3 is not None  # mypy: unwraps optionality
        bucket, key, _ = self._parse_uri(manifest_entry.ref)
        version = manifest_entry.extra.get("versionID")

        extra_args = {}
        if version is None:
            # We don't have version information so just get the latest version
            # and fallback to listing all versions if we don't have a match.
            obj = self._s3.Object(bucket, key)
            etag = self._etag_from_obj(obj)
            if etag != manifest_entry.digest:
                if self.versioning_enabled(bucket):
                    # Fallback to listing versions
                    obj = None
                    object_versions = self._s3.Bucket(bucket).object_versions.filter(
                        Prefix=key
                    )
                    for object_version in object_versions:
                        if (
                            manifest_entry.extra.get("etag")
                            == object_version.e_tag[1:-1]
                        ):
                            obj = object_version.Object()
                            extra_args["VersionId"] = object_version.version_id
                            break
                    if obj is None:
                        raise ValueError(
                            "Couldn't find object version for %s/%s matching etag %s"
                            % (bucket, key, manifest_entry.extra.get("etag"))
                        )
                else:
                    raise ValueError(
                        "Digest mismatch for object %s: expected %s but found %s"
                        % (manifest_entry.ref, manifest_entry.digest, etag)
                    )
        else:
            obj = self._s3.ObjectVersion(bucket, key, version).Object()
            extra_args["VersionId"] = version

        with cache_open(mode="wb") as f:
            obj.download_fileobj(f, ExtraArgs=extra_args)
        return path

    def store_path(
        self,
        artifact: Artifact,
        path: Union[util.URIStr, util.FilePathStr],
        name: Optional[str] = None,
        checksum: bool = True,
        max_objects: Optional[int] = None,
    ) -> Sequence[ArtifactEntry]:
        self.init_boto()
        assert self._s3 is not None  # mypy: unwraps optionality

        # The passed in path might have query string parameters.
        # We only need to care about a subset, like version, when
        # parsing. Once we have that, we can store the rest of the
        # metadata in the artifact entry itself.
        bucket, key, version = self._parse_uri(path)
        path = util.URIStr(f"{self.scheme}://{bucket}/{key}")
        if not self.versioning_enabled(bucket) and version:
            raise ValueError(
                f"Specifying a versionId is not valid for s3://{bucket} as it does not have versioning enabled."
            )

        max_objects = max_objects or DEFAULT_MAX_OBJECTS
        if not checksum:
            return [ArtifactManifestEntry(name or key, path, digest=path)]

        # If an explicit version is specified, use that. Otherwise, use the head version.
        objs = (
            [self._s3.ObjectVersion(bucket, key, version).Object()]
            if version
            else [self._s3.Object(bucket, key)]
        )
        start_time = None
        multi = False
        try:
            objs[0].load()
            # S3 doesn't have real folders, however there are cases where the folder key has a valid file which will not
            # trigger a recursive upload.
            # we should check the object's metadata says it is a directory and do a multi file upload if it is
            if "x-directory" in objs[0].content_type:
                multi = True
        except self._botocore.exceptions.ClientError as e:
            if e.response["Error"]["Code"] == "404":
                multi = True
            else:
                raise CommError(
                    "Unable to connect to S3 (%s): %s"
                    % (e.response["Error"]["Code"], e.response["Error"]["Message"])
                )
        if multi:
            start_time = time.time()
            termlog(
                'Generating checksum for up to %i objects with prefix "%s"... '
                % (max_objects, key),
                newline=False,
            )
            objs = self._s3.Bucket(bucket).objects.filter(Prefix=key).limit(max_objects)
        # Weird iterator scoping makes us assign this to a local function
        size = self._size_from_obj
        entries = [
            self._entry_from_obj(obj, path, name, prefix=key, multi=multi)
            for obj in objs
            if size(obj) > 0
        ]
        if start_time is not None:
            termlog("Done. %.1fs" % (time.time() - start_time), prefix=False)
        if len(entries) >= max_objects:
            raise ValueError(
                "Exceeded %i objects tracked, pass max_objects to add_reference"
                % max_objects
            )
        return entries

    def _size_from_obj(self, obj: "boto3.s3.Object") -> int:
        # ObjectSummary has size, Object has content_length
        size: int
        if hasattr(obj, "size"):
            size = obj.size
        else:
            size = obj.content_length
        return size

    def _entry_from_obj(
        self,
        obj: "boto3.s3.Object",
        path: str,
        name: Optional[str] = None,
        prefix: str = "",
        multi: bool = False,
    ) -> ArtifactManifestEntry:
        """
        Arguments:
            obj: The S3 object
            path: The S3-style path (e.g.: "s3://bucket/file.txt")
            name: The user assigned name, or None if not specified
            prefix: The prefix to add (will be the same as `path` for directories)
            multi: Whether or not this is a multi-object add
        """
        bucket, key, _ = self._parse_uri(path)

        # Always use posix paths, since that's what S3 uses.
        posix_key = pathlib.PurePosixPath(obj.key)  # the bucket key
        posix_path = pathlib.PurePosixPath(bucket) / pathlib.PurePosixPath(
            key
        )  # the path, with the scheme stripped
        posix_prefix = pathlib.PurePosixPath(prefix)  # the prefix, if adding a prefix
        posix_name = pathlib.PurePosixPath(name or "")
        posix_ref = posix_path

        if name is None:
            # We're adding a directory (prefix), so calculate a relative path.
            if str(posix_prefix) in str(posix_key) and posix_prefix != posix_key:
                posix_name = posix_key.relative_to(posix_prefix)
                posix_ref = posix_path / posix_name
            else:
                posix_name = pathlib.PurePosixPath(posix_key.name)
                posix_ref = posix_path
        elif multi:
            # We're adding a directory with a name override.
            relpath = posix_key.relative_to(posix_prefix)
            posix_name = posix_name / relpath
            posix_ref = posix_path / relpath
        return ArtifactManifestEntry(
            str(posix_name),
            util.URIStr(f"{self.scheme}://{str(posix_ref)}"),
            util.ETag(self._etag_from_obj(obj)),
            size=self._size_from_obj(obj),
            extra=self._extra_from_obj(obj),
        )

    @staticmethod
    def _etag_from_obj(obj: "boto3.s3.Object") -> util.ETag:
        etag: util.ETag
        etag = obj.e_tag[1:-1]  # escape leading and trailing quote
        return etag

    @staticmethod
    def _extra_from_obj(obj: "boto3.s3.Object") -> Dict[str, str]:
        extra = {
            "etag": obj.e_tag[1:-1],  # escape leading and trailing quote
        }
        # ObjectSummary will never have version_id
        if hasattr(obj, "version_id") and obj.version_id != "null":
            extra["versionID"] = obj.version_id
        return extra

    @staticmethod
    def _content_addressed_path(md5: str) -> util.FilePathStr:
        # TODO: is this the structure we want? not at all human
        # readable, but that's probably OK. don't want people
        # poking around in the bucket
        return util.FilePathStr(
            "wandb/%s" % base64.b64encode(md5.encode("ascii")).decode("ascii")
        )


class GCSHandler(StorageHandler):
    _client: Optional["gcs_module.client.Client"]
    _versioning_enabled: Optional[bool]

    def __init__(self, scheme: Optional[str] = None) -> None:
        self._scheme = scheme or "gs"
        self._client = None
        self._versioning_enabled = None
        self._cache = get_artifacts_cache()

    def versioning_enabled(self, bucket_path: str) -> bool:
        if self._versioning_enabled is not None:
            return self._versioning_enabled
        self.init_gcs()
        assert self._client is not None  # mypy: unwraps optionality
        bucket = self._client.bucket(bucket_path)
        bucket.reload()
        self._versioning_enabled = bucket.versioning_enabled
        return self._versioning_enabled

    @property
    def scheme(self) -> str:
        return self._scheme

    def init_gcs(self) -> "gcs_module.client.Client":
        if self._client is not None:
            return self._client
        storage = util.get_module(
            "google.cloud.storage",
            required="gs:// references requires the google-cloud-storage library, run pip install wandb[gcp]",
        )
        self._client = storage.Client()
        return self._client

    def _parse_uri(self, uri: str) -> Tuple[str, str, Optional[str]]:
        url = urlparse(uri)
        bucket = url.netloc
        key = url.path[1:]
        version = url.fragment if url.fragment else None
        return bucket, key, version

    def load_path(
        self,
        artifact: ArtifactInterface,
        manifest_entry: ArtifactEntry,
        local: bool = False,
    ) -> Union[util.URIStr, util.FilePathStr]:
        if not local:
            assert manifest_entry.ref is not None
            return manifest_entry.ref

        path, hit, cache_open = self._cache.check_md5_obj_path(
            util.B64MD5(manifest_entry.digest),  # TODO(spencerpearson): unsafe cast
            manifest_entry.size if manifest_entry.size is not None else 0,
        )
        if hit:
            return path

        self.init_gcs()
        assert self._client is not None  # mypy: unwraps optionality
        assert manifest_entry.ref is not None
        bucket, key, _ = self._parse_uri(manifest_entry.ref)
        version = manifest_entry.extra.get("versionID")

        obj = None
        # First attempt to get the generation specified, this will return None if versioning is not enabled
        if version is not None:
            obj = self._client.bucket(bucket).get_blob(key, generation=version)

        if obj is None:
            # Object versioning is disabled on the bucket, so just get
            # the latest version and make sure the MD5 matches.
            obj = self._client.bucket(bucket).get_blob(key)
            if obj is None:
                raise ValueError(
                    "Unable to download object %s with generation %s"
                    % (manifest_entry.ref, version)
                )
            md5 = obj.md5_hash
            if md5 != manifest_entry.digest:
                raise ValueError(
                    "Digest mismatch for object %s: expected %s but found %s"
                    % (manifest_entry.ref, manifest_entry.digest, md5)
                )

        with cache_open(mode="wb") as f:
            obj.download_to_file(f)
        return path

    def store_path(
        self,
        artifact: Artifact,
        path: Union[util.URIStr, util.FilePathStr],
        name: Optional[str] = None,
        checksum: bool = True,
        max_objects: Optional[int] = None,
    ) -> Sequence[ArtifactEntry]:
        self.init_gcs()
        assert self._client is not None  # mypy: unwraps optionality

        # After parsing any query params / fragments for additional context,
        # such as version identifiers, pare down the path to just the bucket
        # and key.
        bucket, key, version = self._parse_uri(path)
        path = util.URIStr(f"{self.scheme}://{bucket}/{key}")
        max_objects = max_objects or DEFAULT_MAX_OBJECTS
        if not self.versioning_enabled(bucket) and version:
            raise ValueError(
                f"Specifying a versionId is not valid for s3://{bucket} as it does not have versioning enabled."
            )

        if not checksum:
            return [ArtifactManifestEntry(name or key, path, digest=path)]

        start_time = None
        obj = self._client.bucket(bucket).get_blob(key, generation=version)
        multi = obj is None
        if multi:
            start_time = time.time()
            termlog(
                'Generating checksum for up to %i objects with prefix "%s"... '
                % (max_objects, key),
                newline=False,
            )
            objects = self._client.bucket(bucket).list_blobs(
                prefix=key, max_results=max_objects
            )
        else:
            objects = [obj]

        entries = [
            self._entry_from_obj(obj, path, name, prefix=key, multi=multi)
            for obj in objects
        ]
        if start_time is not None:
            termlog("Done. %.1fs" % (time.time() - start_time), prefix=False)
        if len(entries) >= max_objects:
            raise ValueError(
                "Exceeded %i objects tracked, pass max_objects to add_reference"
                % max_objects
            )
        return entries

    def _entry_from_obj(
        self,
        obj: "gcs_module.blob.Blob",
        path: str,
        name: Optional[str] = None,
        prefix: str = "",
        multi: bool = False,
    ) -> ArtifactManifestEntry:
        """
        Arguments:
            obj: The GCS object
            path: The GCS-style path (e.g.: "gs://bucket/file.txt")
            name: The user assigned name, or None if not specified
            prefix: The prefix to add (will be the same as `path` for directories)
            multi: Whether or not this is a multi-object add
        """
        bucket, key, _ = self._parse_uri(path)

        # Always use posix paths, since that's what S3 uses.
        posix_key = pathlib.PurePosixPath(obj.name)  # the bucket key
        posix_path = pathlib.PurePosixPath(bucket) / pathlib.PurePosixPath(
            key
        )  # the path, with the scheme stripped
        posix_prefix = pathlib.PurePosixPath(prefix)  # the prefix, if adding a prefix
        posix_name = pathlib.PurePosixPath(name or "")
        posix_ref = posix_path

        if name is None:
            # We're adding a directory (prefix), so calculate a relative path.
            if str(posix_prefix) in str(posix_key) and posix_prefix != posix_key:
                posix_name = posix_key.relative_to(posix_prefix)
                posix_ref = posix_path / posix_name
            else:
                posix_name = pathlib.PurePosixPath(posix_key.name)
                posix_ref = posix_path
        elif multi:
            # We're adding a directory with a name override.
            relpath = posix_key.relative_to(posix_prefix)
            posix_name = posix_name / relpath
            posix_ref = posix_path / relpath
        return ArtifactManifestEntry(
            str(posix_name),
            util.URIStr(f"{self.scheme}://{str(posix_ref)}"),
            obj.md5_hash,
            size=obj.size,
            extra=self._extra_from_obj(obj),
        )

    @staticmethod
    def _extra_from_obj(obj: "gcs_module.blob.Blob") -> Dict[str, str]:
        return {
            "etag": obj.etag,
            "versionID": obj.generation,
        }

    @staticmethod
    def _content_addressed_path(md5: str) -> util.FilePathStr:
        # TODO: is this the structure we want? not at all human
        # readable, but that's probably OK. don't want people
        # poking around in the bucket
        return util.FilePathStr(
            "wandb/%s" % base64.b64encode(md5.encode("ascii")).decode("ascii")
        )


class HTTPHandler(StorageHandler):
    def __init__(self, session: requests.Session, scheme: Optional[str] = None) -> None:
        self._scheme = scheme or "http"
        self._cache = get_artifacts_cache()
        self._session = session

    @property
    def scheme(self) -> str:
        return self._scheme

    def load_path(
        self,
        artifact: ArtifactInterface,
        manifest_entry: ArtifactEntry,
        local: bool = False,
    ) -> Union[util.URIStr, util.FilePathStr]:
        if not local:
            assert manifest_entry.ref is not None
            return manifest_entry.ref

        assert manifest_entry.ref is not None

        path, hit, cache_open = self._cache.check_etag_obj_path(
            util.URIStr(manifest_entry.ref),
            util.ETag(manifest_entry.digest),  # TODO(spencerpearson): unsafe cast
            manifest_entry.size if manifest_entry.size is not None else 0,
        )
        if hit:
            return path

<<<<<<< HEAD
        assert manifest_entry.ref is not None
        response = self._session.get(
            manifest_entry.ref,
            stream=True,
            cookies=_thread_local_api_settings.cookies,
            headers=_thread_local_api_settings.headers,
        )
=======
        response = self._session.get(manifest_entry.ref, stream=True)
>>>>>>> 202de650
        response.raise_for_status()

        digest: Optional[Union[util.ETag, util.FilePathStr, util.URIStr]]
        digest, size, extra = self._entry_from_headers(response.headers)
        digest = digest or manifest_entry.ref
        if manifest_entry.digest != digest:
            raise ValueError(
                "Digest mismatch for url %s: expected %s but found %s"
                % (manifest_entry.ref, manifest_entry.digest, digest)
            )

        with cache_open(mode="wb") as file:
            for data in response.iter_content(chunk_size=16 * 1024):
                file.write(data)
        return path

    def store_path(
        self,
        artifact: Artifact,
        path: Union[util.URIStr, util.FilePathStr],
        name: Optional[str] = None,
        checksum: bool = True,
        max_objects: Optional[int] = None,
    ) -> Sequence[ArtifactEntry]:
        name = name or os.path.basename(path)
        if not checksum:
            return [ArtifactManifestEntry(name, path, digest=path)]

        with self._session.get(
            path,
            stream=True,
            cookies=_thread_local_api_settings.cookies,
            headers=_thread_local_api_settings.headers,
        ) as response:
            response.raise_for_status()
            digest: Optional[Union[util.ETag, util.FilePathStr, util.URIStr]]
            digest, size, extra = self._entry_from_headers(response.headers)
            digest = digest or path
        return [
            ArtifactManifestEntry(name, path, digest=digest, size=size, extra=extra)
        ]

    def _entry_from_headers(
        self, headers: requests.structures.CaseInsensitiveDict
    ) -> Tuple[Optional[util.ETag], Optional[int], Dict[str, str]]:
        response_headers = {k.lower(): v for k, v in headers.items()}
        size = None
        if response_headers.get("content-length", None):
            size = int(response_headers["content-length"])

        digest = response_headers.get("etag", None)
        extra = {}
        if digest:
            extra["etag"] = digest
        if digest and digest[:1] == '"' and digest[-1:] == '"':
            digest = digest[1:-1]  # trim leading and trailing quotes around etag
        return digest, size, extra


class WBArtifactHandler(StorageHandler):
    """Handles loading and storing Artifact reference-type files"""

    _client: Optional[PublicApi]

    def __init__(self) -> None:
        self._scheme = "wandb-artifact"
        self._cache = get_artifacts_cache()
        self._client = None

    @property
    def scheme(self) -> str:
        """overrides parent scheme

        Returns:
            (str): The scheme to which this handler applies.
        """
        return self._scheme

    @property
    def client(self) -> PublicApi:
        if self._client is None:
            self._client = PublicApi()
        return self._client

    def load_path(
        self,
        artifact: ArtifactInterface,
        manifest_entry: ArtifactEntry,
        local: bool = False,
    ) -> Union[util.URIStr, util.FilePathStr]:
        """
        Loads the file within the specified artifact given its
        corresponding entry. In this case, the referenced artifact is downloaded
        and a new symlink is created and returned to the caller.

        Arguments:
            manifest_entry (ArtifactManifestEntry): The index entry to load

        Returns:
            (os.PathLike): A path to the file represented by `index_entry`
        """
        # We don't check for cache hits here. Since we have 0 for size (since this
        # is a cross-artifact reference which and we've made the choice to store 0
        # in the size field), we can't confirm if the file is complete. So we just
        # rely on the dep_artifact entry's download() method to do its own cache
        # check.

        # Parse the reference path and download the artifact if needed
        artifact_id = util.host_from_path(manifest_entry.ref)
        artifact_file_path = util.uri_from_path(manifest_entry.ref)

        dep_artifact = PublicArtifact.from_id(
            util.hex_to_b64_id(artifact_id), self.client
        )
        link_target_path: util.FilePathStr
        if local:
            link_target_path = dep_artifact.get_path(artifact_file_path).download()
        else:
            link_target_path = dep_artifact.get_path(artifact_file_path).ref_target()

        return link_target_path

    def store_path(
        self,
        artifact: Artifact,
        path: Union[util.URIStr, util.FilePathStr],
        name: Optional[str] = None,
        checksum: bool = True,
        max_objects: Optional[int] = None,
    ) -> Sequence[ArtifactEntry]:
        """
        Stores the file or directory at the given path within the specified artifact. In this
        case we recursively resolve the reference until the result is a concrete asset so that
        we don't have multiple hops. TODO-This resolution could be done in the server for
        performance improvements.

        Arguments:
            artifact: The artifact doing the storing
            path (str): The path to store
            name (str): If specified, the logical name that should map to `path`

        Returns:
            (list[ArtifactManifestEntry]): A list of manifest entries to store within the artifact
        """

        # Recursively resolve the reference until a concrete asset is found
        while path is not None and urlparse(path).scheme == self._scheme:
            artifact_id = util.host_from_path(path)
            artifact_file_path = util.uri_from_path(path)
            target_artifact = PublicArtifact.from_id(
                util.hex_to_b64_id(artifact_id), self.client
            )

            # this should only have an effect if the user added the reference by url
            # string directly (in other words they did not already load the artifact into ram.)
            target_artifact._load_manifest()

            entry = target_artifact._manifest.get_entry_by_path(artifact_file_path)
            path = entry.ref

        # Create the path reference
        path = util.URIStr(
            "{}://{}/{}".format(
                self._scheme, util.b64_to_hex_id(target_artifact.id), artifact_file_path
            )
        )

        # Return the new entry
        return [
            ArtifactManifestEntry(
                name or os.path.basename(path),
                path,
                size=0,
                digest=entry.digest,
            )
        ]


class WBLocalArtifactHandler(StorageHandler):
    """Handles loading and storing Artifact reference-type files"""

    _client: Optional[PublicApi]

    def __init__(self) -> None:
        self._scheme = "wandb-client-artifact"
        self._cache = get_artifacts_cache()

    @property
    def scheme(self) -> str:
        """overrides parent scheme

        Returns:
            (str): The scheme to which this handler applies.
        """
        return self._scheme

    def load_path(
        self,
        artifact: ArtifactInterface,
        manifest_entry: ArtifactEntry,
        local: bool = False,
    ) -> Union[util.URIStr, util.FilePathStr]:
        raise NotImplementedError(
            "Should not be loading a path for an artifact entry with unresolved client id."
        )

    def store_path(
        self,
        artifact: Artifact,
        path: Union[util.URIStr, util.FilePathStr],
        name: Optional[str] = None,
        checksum: bool = True,
        max_objects: Optional[int] = None,
    ) -> Sequence[ArtifactEntry]:
        """
        Stores the file or directory at the given path within the specified artifact.

        Arguments:
            artifact: The artifact doing the storing
            path (str): The path to store
            name (str): If specified, the logical name that should map to `path`

        Returns:
            (list[ArtifactManifestEntry]): A list of manifest entries to store within the artifact
        """
        client_id = util.host_from_path(path)
        target_path = util.uri_from_path(path)
        target_artifact = self._cache.get_client_artifact(client_id)
        if target_artifact is None:
            raise RuntimeError("Local Artifact not found - invalid reference")
        target_entry = target_artifact._manifest.entries[target_path]
        if target_entry is None:
            raise RuntimeError("Local entry not found - invalid reference")

        # Return the new entry
        return [
            ArtifactManifestEntry(
                name or os.path.basename(path),
                path,
                size=0,
                digest=target_entry.digest,
            )
        ]


class _ArtifactVersionType(Type):
    name = "artifactVersion"
    types = [Artifact, PublicArtifact]


TypeRegistry.add(_ArtifactVersionType)<|MERGE_RESOLUTION|>--- conflicted
+++ resolved
@@ -1841,17 +1841,12 @@
         if hit:
             return path
 
-<<<<<<< HEAD
-        assert manifest_entry.ref is not None
         response = self._session.get(
             manifest_entry.ref,
             stream=True,
             cookies=_thread_local_api_settings.cookies,
             headers=_thread_local_api_settings.headers,
         )
-=======
-        response = self._session.get(manifest_entry.ref, stream=True)
->>>>>>> 202de650
         response.raise_for_status()
 
         digest: Optional[Union[util.ETag, util.FilePathStr, util.URIStr]]
