--- conflicted
+++ resolved
@@ -1,11 +1,7 @@
 import os
 import platform
 from functools import wraps
-<<<<<<< HEAD
 from pathlib import Path, PurePath, PurePosixPath
-=======
-from pathlib import PurePosixPath
->>>>>>> 9c129a4d
 from typing import Any, NewType, Union
 
 # Path _inputs_ should generally accept any kind of path. This is named the same and
@@ -155,7 +151,6 @@
 
     def __truediv__(self, other: StrPath) -> "LogicalPath":
         """Act like a PurePosixPath for the / operator, but return a LogicalPath."""
-<<<<<<< HEAD
         return LogicalPath(self.to_path() / other)
 
     def __eq__(self, other: object) -> bool:
@@ -169,65 +164,3 @@
         if isinstance(other, PurePosixPath):
             return self.to_path() != other
         return super().__ne__(other)
-
-
-PROHIBITED_CHARS = r'<>:"|?*'
-RESERVED_NAMES = (
-    ["CON", "PRN", "AUX", "NUL"]
-    + ["COM1", "COM2", "COM3", "COM4", "COM5", "COM6", "COM7", "COM8", "COM9"]
-    + ["LPT1", "LPT2", "LPT3", "LPT4", "LPT5", "LPT6", "LPT7", "LPT8", "LPT9"]
-)
-
-
-def sanitize_path(path: StrPath) -> PurePosixPath:
-    """Convert a path to a Path that can be used as a relative path on any platform.
-
-    This destructively modifies the path to be POSIX-style, removing anchors, converting
-    "legal" backslashes to forward slashes, and removing or replacing all characters
-    that might be allowed locally but are not allowed universally.
-    """
-    # Convert any non-pathlib object to a native PurePath.
-    if not isinstance(path, PurePath) and hasattr(path, "__fspath__"):
-        path = path.__fspath__()
-    if isinstance(path, bytes):
-        path = os.fsdecode(path)
-    if isinstance(path, str):
-        path = PurePath(path)
-
-    # If absolute, make relative to the root/drive. Handling pathological inputs means
-    # we can't guarantee a path has a valid representation on the current platform.
-    try:
-        pure_path = PurePath(path)
-        path = pure_path.relative_to(pure_path.anchor)
-    except ValueError:
-        pure_path = PurePosixPath(path)
-        path = pure_path.relative_to(pure_path.anchor)
-
-    # Remove unprintable characters.
-    path_str = "".join(c for c in path.as_posix() if c.isprintable())
-
-    # Replace all backslashes with forward slashes.
-    path = PurePosixPath(path_str.replace("\\", "/"))
-
-    # We do this again because the previous steps may have introduced a new root.
-    if path.anchor:
-        path = path.relative_to(path.anchor)
-
-    # Replace characters not allowed in Windows filenames.
-    path_str = "".join(c if c not in PROHIBITED_CHARS else "_" for c in path.as_posix())
-
-    # Strip trailing dots and spaces (another Windows requirement).
-    # Also normalize by eliminating trailing slashes.
-    path_str = path_str.rstrip(" ./")
-
-    # Alter any path parts that are reserved on Windows.
-    parts = list(PurePosixPath(path_str).parts)
-    parts = [part if part not in RESERVED_NAMES else f"_{part}" for part in parts]
-    posix_path = PurePosixPath(*parts)
-    if posix_path.name.split(".")[0] in RESERVED_NAMES:
-        posix_path = posix_path.with_name(f"_{posix_path.name}")
-
-    return posix_path
-=======
-        return LogicalPath(self.to_path() / other)
->>>>>>> 9c129a4d
