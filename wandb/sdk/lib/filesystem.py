--- conflicted
+++ resolved
@@ -136,12 +136,6 @@
     """Open a file, ensuring any changes only apply atomically after close.
 
     This context manager ensures that even unsuccessful writes will not leave a "dirty"
-<<<<<<< HEAD
-    file or overwrite good data, and that all temp data is cleaned up. Otherwise, the
-    semantics and behavior should be identical to the built-in open() function.
-    """
-    path = Path(path)
-=======
     file or overwrite good data, and that all temp data is cleaned up.
 
     The semantics and behavior are intended to be nearly identical to the built-in
@@ -151,38 +145,22 @@
             file exists either time.
     """
     path = Path(path).resolve()
->>>>>>> 30d4e4e2
     path.parent.mkdir(parents=True, exist_ok=True)
 
     if "x" in mode and path.exists():
         raise FileExistsError(f"{path!s} already exists")
 
-<<<<<<< HEAD
-    if "r" in mode:
-        if not path.exists():
-            raise FileNotFoundError(f"{path!s} does not exist")
-        if "+" not in mode:
-            # This is read-only, so we can just open the original file.
-            with path.open(mode, *args, **kwargs) as f:
-                yield f
-            return
-=======
     if "r" in mode and "+" not in mode:
         # This is read-only, so we can just open the original file.
         # TODO (hugh): create a reflink and read from that.
         with path.open(mode, *args, **kwargs) as f:
             yield f
         return
->>>>>>> 30d4e4e2
 
     with tempfile.TemporaryDirectory(dir=path.parent) as tmp_dir:
         tmp_path = Path(tmp_dir) / path.name
 
-<<<<<<< HEAD
-        if ("a" in mode or "+" in mode) and "w" not in mode and path.exists():
-=======
         if ("r" in mode or "a" in mode) and path.exists():
->>>>>>> 30d4e4e2
             # We need to copy the original file in order to support reads and appends.
             # TODO (hugh): use reflinks to avoid the copy on platforms that support it.
             shutil.copy2(path, tmp_path)
@@ -199,9 +177,6 @@
             os.link(tmp_path, path)
             os.unlink(tmp_path)
         else:
-<<<<<<< HEAD
-            tmp_path.replace(path)
-=======
             tmp_path.replace(path)
 
 
@@ -214,5 +189,4 @@
         tmp_path = (Path(tmp_dir) / Path(source_path).name).with_suffix(".tmp")
         shutil.copy2(source_path, tmp_path)
         tmp_path.replace(output_path)
-    return target_path
->>>>>>> 30d4e4e2
+    return target_path