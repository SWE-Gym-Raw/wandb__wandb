import abc
import asyncio
import datetime
import functools
import json
import logging
import os
import random
import threading
import time
from typing import (
    Any,
    Awaitable,
    Callable,
    Generic,
    Optional,
    Tuple,
    Type,
    TypeVar,
    Union,
)

from requests import HTTPError

import wandb
<<<<<<< HEAD
from wandb.errors import AuthorizationError, CommError, PermissionsError, UsageError

from .mailbox import ContextCancelledError

CheckRetryFnType = Callable[[Exception], Union[bool, datetime.timedelta]]
=======
from wandb.util import CheckRetryFnType
>>>>>>> 629bfd87

from .mailbox import ContextCancelledError

logger = logging.getLogger(__name__)


# To let tests mock out the retry logic's now()/sleep() funcs, this file
# should only use these variables, not call the stdlib funcs directly.
NOW_FN = datetime.datetime.now
SLEEP_FN = time.sleep
SLEEP_ASYNC_FN = asyncio.sleep


class TransientError(Exception):
    """Exception type designated for errors that may only be temporary

    Can have its own message and/or wrap another exception.
    """

    def __init__(
        self, msg: Optional[str] = None, exc: Optional[BaseException] = None
    ) -> None:
        super().__init__(msg)
        self.message = msg
        self.exception = exc


_R = TypeVar("_R")


class Retry(Generic[_R]):
    """Creates a retryable version of a function.

    Calling this will call the passed function, retrying if any exceptions in
    retryable_exceptions are caught, with exponential backoff.
    """

    MAX_SLEEP_SECONDS = 5 * 60

    def __init__(
        self,
        call_fn: Callable[..., _R],
        retry_timedelta: Optional[datetime.timedelta] = None,
        retry_cancel_event: Optional[threading.Event] = None,
        num_retries: Optional[int] = None,
        check_retry_fn: CheckRetryFnType = lambda e: True,
        retryable_exceptions: Optional[Tuple[Type[Exception], ...]] = None,
        error_prefix: str = "Network error",
        retry_callback: Optional[Callable[[int, str], Any]] = None,
    ) -> None:
        self._call_fn = call_fn
        self._check_retry_fn = check_retry_fn
        self._error_prefix = error_prefix
        self._last_print = datetime.datetime.now() - datetime.timedelta(minutes=1)
        self._retry_timedelta = retry_timedelta
        self._retry_cancel_event = retry_cancel_event
        self._num_retries = num_retries
        if retryable_exceptions is not None:
            self._retryable_exceptions = retryable_exceptions
        else:
            self._retryable_exceptions = (TransientError,)
        self._index = 0
        self.retry_callback = retry_callback

    def _sleep_check_cancelled(
        self, wait_seconds: float, cancel_event: Optional[threading.Event]
    ) -> bool:
        if not cancel_event:
            SLEEP_FN(wait_seconds)
            return False
        cancelled = cancel_event.wait(wait_seconds)
        return cancelled

    @property
    def num_iters(self) -> int:
        """The number of iterations the previous __call__ retried."""
        return self._num_iter

    def __call__(self, *args: Any, **kwargs: Any) -> _R:  # noqa: C901
        """Call the wrapped function, with retries.

        Arguments:
           retry_timedelta (kwarg): amount of time to retry before giving up.
           sleep_base (kwarg): amount of time to sleep upon first failure, all other sleeps
               are derived from this one.
        """

        retry_timedelta = kwargs.pop("retry_timedelta", self._retry_timedelta)
        if retry_timedelta is None:
            retry_timedelta = datetime.timedelta(days=365)

        retry_cancel_event = kwargs.pop("retry_cancel_event", self._retry_cancel_event)

        num_retries = kwargs.pop("num_retries", self._num_retries)
        if num_retries is None:
            num_retries = 1000000

        if os.environ.get("WANDB_TEST"):
            num_retries = 0

        sleep_base: float = kwargs.pop("retry_sleep_base", 1)

        # an extra function to allow performing more logic on the filtered exception
        check_retry_fn: CheckRetryFnType = kwargs.pop(
            "check_retry_fn", self._check_retry_fn
        )

        sleep = sleep_base
        now = NOW_FN()
        start_time = now
        start_time_triggered = None

        self._num_iter = 0

        while True:
            try:
                result = self._call_fn(*args, **kwargs)
                # Only print resolved attempts once every minute
                if self._num_iter > 2 and now - self._last_print > datetime.timedelta(
                    minutes=1
                ):
                    self._last_print = NOW_FN()
                    if self.retry_callback:
                        self.retry_callback(
                            200,
                            "{} resolved after {}, resuming normal operation.".format(
                                self._error_prefix, NOW_FN() - start_time
                            ),
                        )
                return result
            except self._retryable_exceptions as e:
                # if the secondary check fails, re-raise
                retry_timedelta_triggered = check_retry_fn(e)
                if not retry_timedelta_triggered:
                    raise

                # always enforce num_retries no matter which type of exception was seen
                if self._num_iter >= num_retries:
                    raise

                now = NOW_FN()

                # handle a triggered secondary check which could have a shortened timeout
                if isinstance(retry_timedelta_triggered, datetime.timedelta):
                    # save the time of the first secondary trigger
                    if not start_time_triggered:
                        start_time_triggered = now

                    # make sure that we havent run out of time from secondary trigger
                    if now - start_time_triggered >= retry_timedelta_triggered:
                        raise

                # always enforce the default timeout from start of retries
                if now - start_time >= retry_timedelta:
                    raise

                if self._num_iter == 2:
                    logger.info("Retry attempt failed:", exc_info=e)
                    if (
                        isinstance(e, HTTPError)
                        and e.response is not None
                        and self.retry_callback is not None
                    ):
                        self.retry_callback(e.response.status_code, e.response.text)
                    else:
                        # todo: would like to catch other errors, eg wandb.errors.Error, ConnectionError etc
                        # but some of these can be raised before the retry handler thread (RunStatusChecker) is
                        # spawned in wandb_init
                        wandb.termlog(
                            "{} ({}), entering retry loop.".format(
                                self._error_prefix, e.__class__.__name__
                            )
                        )
                # if wandb.env.is_debug():
                #     traceback.print_exc()
            cancelled = self._sleep_check_cancelled(
                sleep + random.random() * 0.25 * sleep, cancel_event=retry_cancel_event
            )
            if cancelled:
                raise ContextCancelledError("retry timeout")
            sleep *= 2
            if sleep > self.MAX_SLEEP_SECONDS:
                sleep = self.MAX_SLEEP_SECONDS
            now = NOW_FN()

            self._num_iter += 1


_F = TypeVar("_F", bound=Callable)


def retriable(*args: Any, **kargs: Any) -> Callable[[_F], _F]:
    def decorator(fn: _F) -> _F:
        retrier: Retry[Any] = Retry(fn, *args, **kargs)

        @functools.wraps(fn)
        def wrapped_fn(*args: Any, **kargs: Any) -> Any:
            return retrier(*args, **kargs)

        return wrapped_fn  # type: ignore

    return decorator


class Backoff(abc.ABC):
    """A backoff strategy: decides whether to sleep or give up when an exception is raised."""

    @abc.abstractmethod
    def next_sleep_or_reraise(self, exc: Exception) -> datetime.timedelta:
        raise NotImplementedError  # pragma: no cover


class ExponentialBackoff(Backoff):
    """Jittered exponential backoff: sleep times increase ~exponentially up to some limit."""

    def __init__(
        self,
        initial_sleep: datetime.timedelta,
        max_sleep: datetime.timedelta,
        max_retries: Optional[int] = None,
        timeout_at: Optional[datetime.datetime] = None,
    ) -> None:
        self._next_sleep = min(max_sleep, initial_sleep)
        self._max_sleep = max_sleep
        self._remaining_retries = max_retries
        self._timeout_at = timeout_at

    def next_sleep_or_reraise(self, exc: Exception) -> datetime.timedelta:
        if self._remaining_retries is not None:
            if self._remaining_retries <= 0:
                raise exc
            self._remaining_retries -= 1

        if self._timeout_at is not None and NOW_FN() > self._timeout_at:
            raise exc

        result, self._next_sleep = self._next_sleep, min(
            self._max_sleep, self._next_sleep * (1 + random.random())
        )

        return result


class FilteredBackoff(Backoff):
    """Re-raise any exceptions that fail a predicate; delegate others to another Backoff."""

    def __init__(self, filter: Callable[[Exception], bool], wrapped: Backoff) -> None:
        self._filter = filter
        self._wrapped = wrapped

    def next_sleep_or_reraise(self, exc: Exception) -> datetime.timedelta:
        if not self._filter(exc):
            raise exc
        return self._wrapped.next_sleep_or_reraise(exc)


async def retry_async(
    backoff: Backoff,
    fn: Callable[..., Awaitable[_R]],
    *args: Any,
    on_exc: Optional[Callable[[Exception], None]] = None,
    **kwargs: Any,
) -> _R:
    """Call `fn` repeatedly until either it succeeds, or `backoff` decides we should give up.

    Each time `fn` fails, `on_exc` is called with the exception.
    """

    while True:
        try:
            return await fn(*args, **kwargs)
        except Exception as e:
            if on_exc is not None:
                on_exc(e)
            await SLEEP_ASYNC_FN(backoff.next_sleep_or_reraise(e).total_seconds())


def no_retry_4xx(e: Exception) -> bool:
    if not isinstance(e, HTTPError):
        return True
    if not (400 <= e.response.status_code < 500) or e.response.status_code == 429:
        return True
    body = json.loads(e.response.content)
    raise UsageError(body["errors"][0]["message"])


def no_retry_auth(e: Any) -> bool:
    if hasattr(e, "exception"):
        e = e.exception
    if not isinstance(e, HTTPError):
        return True
    if e.response is None:
        return True
    # Don't retry bad request errors; raise immediately
    if e.response.status_code in (400, 409):
        return False
    # Retry all non-forbidden/unauthorized/not-found errors.
    if e.response.status_code not in (401, 403, 404):
        return True
    # Crash w/message on forbidden/unauthorized errors.
    if e.response.status_code == 401:
        raise AuthorizationError(
            "The API key is either invalid or missing, or the host is incorrect. "
            "To resolve this issue, you may try running the 'wandb login --host [hostname]' command. "
            "The host defaults to 'https://api.wandb.ai' if not specified. "
            f"(Error {e.response.status_code}: {e.response.reason})"
        )
    elif wandb.run:
        raise CommError(f"Permission denied to access {wandb.run.path}", exc=e)
    else:
        raise PermissionsError(
            "It appears that you do not have permission to access the requested resource. "
            "Please reach out to the project owner to grant you access. "
            "If you have the correct permissions, verify that there are no issues with your networking setup."
            f"(Error {e.response.status_code}: {e.response.reason})"
        )


def check_retry_conflict(e: Any) -> Optional[bool]:
    """Check if the exception is a conflict type so it can be retried.

    Returns:
        True - Should retry this operation
        False - Should not retry this operation
        None - No decision, let someone else decide
    """
    if hasattr(e, "exception"):
        e = e.exception
    if isinstance(e, HTTPError) and e.response is not None:
        if e.response.status_code == 409:
            return True
    return None


def check_retry_conflict_or_gone(e: Any) -> Optional[bool]:
    """Check if the exception is a conflict or gone type, so it can be retried or not.

    Returns:
        True - Should retry this operation
        False - Should not retry this operation
        None - No decision, let someone else decide
    """
    if hasattr(e, "exception"):
        e = e.exception
    if isinstance(e, HTTPError) and e.response is not None:
        if e.response.status_code == 409:
            return True
        if e.response.status_code == 410:
            return False
    return None


def make_check_retry_fn(
    fallback_retry_fn: CheckRetryFnType,
    check_fn: Callable[[Exception], Optional[bool]],
    check_timedelta: Optional[datetime.timedelta] = None,
) -> CheckRetryFnType:
    """Return a check_retry_fn which can be used by lib.Retry().

    Arguments:
        fallback_fn: Use this function if check_fn didn't decide if a retry should happen.
        check_fn: Function which returns bool if retry should happen or None if unsure.
        check_timedelta: Optional retry timeout if we check_fn matches the exception
    """

    def check_retry_fn(e: Exception) -> Union[bool, datetime.timedelta]:
        check = check_fn(e)
        if check is None:
            return fallback_retry_fn(e)
        if check is False:
            return False
        if check_timedelta:
            return check_timedelta
        return True

    return check_retry_fn<|MERGE_RESOLUTION|>--- conflicted
+++ resolved
@@ -23,15 +23,11 @@
 from requests import HTTPError
 
 import wandb
-<<<<<<< HEAD
 from wandb.errors import AuthorizationError, CommError, PermissionsError, UsageError
 
 from .mailbox import ContextCancelledError
 
 CheckRetryFnType = Callable[[Exception], Union[bool, datetime.timedelta]]
-=======
-from wandb.util import CheckRetryFnType
->>>>>>> 629bfd87
 
 from .mailbox import ContextCancelledError
 
