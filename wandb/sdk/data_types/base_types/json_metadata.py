--- conflicted
+++ resolved
@@ -3,11 +3,8 @@
 from typing import TYPE_CHECKING, Type, Union
 
 from wandb import util
-<<<<<<< HEAD
 from wandb.sdk.lib.json_util import json_dump_safer
-=======
 from wandb.sdk.lib import runid
->>>>>>> 1079a041
 
 from .._private import MEDIA_TMP
 from .media import Media
