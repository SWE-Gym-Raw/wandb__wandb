import asyncio
import pprint
from typing import Any, Dict, List, Optional, Union

import wandb
import wandb.apis.public as public
from wandb.apis.internal import Api
from wandb.errors import CommError
from wandb.sdk.launch.builder.build import build_image_from_project
from wandb.sdk.launch.errors import LaunchError
from wandb.sdk.launch.utils import (
    LAUNCH_DEFAULT_PROJECT,
    LOG_PREFIX,
    construct_launch_spec,
    validate_launch_spec_source,
)

from ._project_spec import LaunchProject


def push_to_queue(
    api: Api,
    queue_name: str,
    launch_spec: Dict[str, Any],
    template_variables: Optional[dict],
    project_queue: str,
    priority: Optional[int] = None,
) -> Any:
    return api.push_to_run_queue(
        queue_name, launch_spec, template_variables, project_queue, priority
    )


def launch_add(
    uri: Optional[str] = None,
    job: Optional[str] = None,
    config: Optional[Dict[str, Any]] = None,
    template_variables: Optional[Dict[str, Union[float, int, str]]] = None,
    project: Optional[str] = None,
    entity: Optional[str] = None,
    queue_name: Optional[str] = None,
    resource: Optional[str] = None,
    entry_point: Optional[List[str]] = None,
    name: Optional[str] = None,
    version: Optional[str] = None,
    docker_image: Optional[str] = None,
    project_queue: Optional[str] = None,
    resource_args: Optional[Dict[str, Any]] = None,
    run_id: Optional[str] = None,
    build: Optional[bool] = False,
    repository: Optional[str] = None,
    sweep_id: Optional[str] = None,
    author: Optional[str] = None,
    priority: Optional[int] = None,
) -> "public.QueuedRun":
    """Enqueue a W&B launch experiment. With either a source uri, job or docker_image.

    Arguments:
        uri: URI of experiment to run. A wandb run uri or a Git repository URI.
        job: string reference to a wandb.Job eg: wandb/test/my-job:latest
        config: A dictionary containing the configuration for the run. May also contain
            resource specific arguments under the key "resource_args"
        template_variables: A dictionary containing values of template variables for a run queue.
            Expected format of {"<var-name>": <var-value>}
        project: Target project to send launched run to
        entity: Target entity to send launched run to
        queue: the name of the queue to enqueue the run to
        priority: the priority level of the job, where 1 is the highest priority
        resource: Execution backend for the run: W&B provides built-in support for "local-container" backend
        entry_point: Entry point to run within the project. Defaults to using the entry point used
            in the original run for wandb URIs, or main.py for git repository URIs.
        name: Name run under which to launch the run.
        version: For Git-based projects, either a commit hash or a branch name.
        docker_image: The name of the docker image to use for the run.
        resource_args: Resource related arguments for launching runs onto a remote backend.
            Will be stored on the constructed launch config under ``resource_args``.
        run_id: optional string indicating the id of the launched run
        build: optional flag defaulting to false, requires queue to be set
            if build, an image is created, creates a job artifact, pushes a reference
                to that job artifact to queue
        repository: optional string to control the name of the remote repository, used when
            pushing images to a registry
        project_queue: optional string to control the name of the project for the queue. Primarily used
            for back compatibility with project scoped queues


    Example:
    ```python
    from wandb.sdk.launch import launch_add

    project_uri = "https://github.com/wandb/examples"
    params = {"alpha": 0.5, "l1_ratio": 0.01}
    # Run W&B project and create a reproducible docker environment
    # on a local host
    api = wandb.apis.internal.Api()
    launch_add(uri=project_uri, parameters=params)
    ```


    Returns:
        an instance of`wandb.api.public.QueuedRun` which gives information about the
        queued run, or if `wait_until_started` or `wait_until_finished` are called, gives access
        to the underlying Run information.

    Raises:
        `wandb.exceptions.LaunchError` if unsuccessful
    """
    api = Api()

    return _launch_add(
        api,
        uri,
        job,
        config,
        template_variables,
        project,
        entity,
        queue_name,
        resource,
        entry_point,
        name,
        version,
        docker_image,
        project_queue,
        resource_args,
        run_id=run_id,
        build=build,
        repository=repository,
        sweep_id=sweep_id,
        author=author,
        priority=priority,
    )


def _launch_add(
    api: Api,
    uri: Optional[str],
    job: Optional[str],
    config: Optional[Dict[str, Any]],
    template_variables: Optional[dict],
    project: Optional[str],
    entity: Optional[str],
    queue_name: Optional[str],
    resource: Optional[str],
    entry_point: Optional[List[str]],
    name: Optional[str],
    version: Optional[str],
    docker_image: Optional[str],
    project_queue: Optional[str],
    resource_args: Optional[Dict[str, Any]] = None,
    run_id: Optional[str] = None,
    build: Optional[bool] = False,
    repository: Optional[str] = None,
    sweep_id: Optional[str] = None,
    author: Optional[str] = None,
    priority: Optional[int] = None,
) -> "public.QueuedRun":
    launch_spec = construct_launch_spec(
        uri,
        job,
        api,
        name,
        project,
        entity,
        docker_image,
        resource,
        entry_point,
        version,
        resource_args,
        config,
        run_id,
        repository,
        author,
        sweep_id,
    )

    if build:
        if resource == "local-process":
            raise LaunchError(
                "Cannot build a docker image for the resource: local-process"
            )

        if launch_spec.get("job") is not None:
            wandb.termwarn("Build doesn't support setting a job. Overwriting job.")
            launch_spec["job"] = None

<<<<<<< HEAD
        launch_project = LaunchProject.from_spec(launch_spec, api)
        docker_image_uri = await build_image_from_project(
            launch_project, api, config or {}
=======
        launch_project = create_project_from_spec(launch_spec, api)

        docker_image_uri = asyncio.run(
            build_image_from_project(launch_project, api, config or {})
>>>>>>> fe9518e2
        )
        run = wandb.run or wandb.init(
            project=launch_spec["project"],
            entity=launch_spec["entity"],
            job_type="launch_job",
        )

        job_artifact = run._log_job_artifact_with_image(  # type: ignore
            docker_image_uri, launch_project.override_args
        )
        job_name = job_artifact.wait().name

        job = f"{launch_spec['entity']}/{launch_spec['project']}/{job_name}"
        launch_spec["job"] = job
        launch_spec["uri"] = None  # Remove given URI --> now in job

    if queue_name is None:
        queue_name = "default"
    if project_queue is None:
        project_queue = LAUNCH_DEFAULT_PROJECT
    spec_template_vars = launch_spec.get("template_variables")
    if isinstance(spec_template_vars, dict):
        launch_spec.pop("template_variables")
        if template_variables is None:
            template_variables = spec_template_vars
        else:
            template_variables = {
                **spec_template_vars,
                **template_variables,
            }

    validate_launch_spec_source(launch_spec)
    res = push_to_queue(
        api, queue_name, launch_spec, template_variables, project_queue, priority
    )

    if res is None or "runQueueItemId" not in res:
        raise LaunchError("Error adding run to queue")

    updated_spec = res.get("runSpec")
    if updated_spec:
        if updated_spec.get("resource_args"):
            launch_spec["resource_args"] = updated_spec.get("resource_args")
        if updated_spec.get("resource"):
            launch_spec["resource"] = updated_spec.get("resource")

    if project_queue == LAUNCH_DEFAULT_PROJECT:
        wandb.termlog(f"{LOG_PREFIX}Added run to queue {queue_name}.")
    else:
        wandb.termlog(f"{LOG_PREFIX}Added run to queue {project_queue}/{queue_name}.")
    wandb.termlog(f"{LOG_PREFIX}Launch spec:\n{pprint.pformat(launch_spec)}\n")

    public_api = public.Api()
    if job is not None:
        try:
            public_api.artifact(job, type="job")
        except (ValueError, CommError) as e:
            raise LaunchError(f"Unable to fetch job with name {job}: {e}")

    queued_run = public_api.queued_run(
        launch_spec["entity"],
        launch_spec["project"],
        queue_name,
        res["runQueueItemId"],
        project_queue,
        priority,
    )
    return queued_run  # type: ignore<|MERGE_RESOLUTION|>--- conflicted
+++ resolved
@@ -184,16 +184,9 @@
             wandb.termwarn("Build doesn't support setting a job. Overwriting job.")
             launch_spec["job"] = None
 
-<<<<<<< HEAD
         launch_project = LaunchProject.from_spec(launch_spec, api)
-        docker_image_uri = await build_image_from_project(
-            launch_project, api, config or {}
-=======
-        launch_project = create_project_from_spec(launch_spec, api)
-
         docker_image_uri = asyncio.run(
             build_image_from_project(launch_project, api, config or {})
->>>>>>> fe9518e2
         )
         run = wandb.run or wandb.init(
             project=launch_spec["project"],
