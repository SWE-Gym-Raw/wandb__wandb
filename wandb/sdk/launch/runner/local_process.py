import logging
import shlex
from typing import Any, List, Optional

import wandb
from wandb.errors import LaunchError

from .abstract import AbstractRun, AbstractRunner
from .local_container import _run_entry_point
from .._project_spec import get_entry_point_command, LaunchProject
from ..builder.build import get_env_vars_dict
from ..utils import (
<<<<<<< HEAD
    download_wandb_python_deps,
=======
    _is_wandb_uri,
<<<<<<< HEAD
>>>>>>> master
=======
    download_wandb_python_deps,
>>>>>>> 53e33f6f
    parse_wandb_uri,
    PROJECT_SYNCHRONOUS,
    sanitize_wandb_api_key,
    validate_wandb_python_deps,
)


_logger = logging.getLogger(__name__)


class LocalProcessRunner(AbstractRunner):
    """Runner class, uses a project to create a LocallySubmittedRun.

    LocalProcessRunner is very similar to a LocalContainerRunner, except it does not
    run the command inside a docker container. Instead, it runs the
    command specified as a process directly on the bare metal machine.

    """

    def run(  # type: ignore
        self,
        launch_project: LaunchProject,
        *args,
        **kwargs,
    ) -> Optional[AbstractRun]:
        if args is not None:
            _logger.warning(f"LocalProcessRunner.run received unused args {args}")
        if kwargs is not None:
            _logger.warning(f"LocalProcessRunner.run received unused kwargs {kwargs}")

        synchronous: bool = self.backend_config[PROJECT_SYNCHRONOUS]
        entry_point = launch_project.get_single_entry_point()

        cmd: List[Any] = []

        if launch_project.project_dir is None:
            raise LaunchError("Launch LocalProcessRunner received empty project dir")

        # Check to make sure local python dependencies match run's requirement.txt
        if launch_project.uri and _is_wandb_uri(launch_project.uri):
            source_entity, source_project, run_name = parse_wandb_uri(
                launch_project.uri
            )
            run_requirements_file = download_wandb_python_deps(
                source_entity,
                source_project,
                run_name,
                self._api,
                launch_project.project_dir,
            )
<<<<<<< HEAD
=======
            validate_wandb_python_deps(
                run_requirements_file,
                launch_project.project_dir,
            )
        elif launch_project.job:
            assert launch_project._job_artifact is not None
            validate_wandb_python_deps(
                "requirements.frozen.txt",
                launch_project.project_dir,
            )
>>>>>>> 53e33f6f
        env_vars = get_env_vars_dict(launch_project, None, self._api)
        for env_key, env_value in env_vars.items():
            cmd += [f"{shlex.quote(env_key)}={shlex.quote(env_value)}"]

        if not self.ack_run_queue_item(launch_project):
            return None

        entry_cmd = get_entry_point_command(entry_point, launch_project.override_args)
        cmd += entry_cmd

        command_str = " ".join(cmd).strip()
        wandb.termlog(
            "Launching run as a local process with command: {}".format(
                sanitize_wandb_api_key(command_str)
            )
        )
        run = _run_entry_point(command_str, launch_project.project_dir)
        if synchronous:
            run.wait()
        return run<|MERGE_RESOLUTION|>--- conflicted
+++ resolved
@@ -10,15 +10,8 @@
 from .._project_spec import get_entry_point_command, LaunchProject
 from ..builder.build import get_env_vars_dict
 from ..utils import (
-<<<<<<< HEAD
+    _is_wandb_uri,
     download_wandb_python_deps,
-=======
-    _is_wandb_uri,
-<<<<<<< HEAD
->>>>>>> master
-=======
-    download_wandb_python_deps,
->>>>>>> 53e33f6f
     parse_wandb_uri,
     PROJECT_SYNCHRONOUS,
     sanitize_wandb_api_key,
@@ -69,8 +62,6 @@
                 self._api,
                 launch_project.project_dir,
             )
-<<<<<<< HEAD
-=======
             validate_wandb_python_deps(
                 run_requirements_file,
                 launch_project.project_dir,
@@ -79,9 +70,8 @@
             assert launch_project._job_artifact is not None
             validate_wandb_python_deps(
                 "requirements.frozen.txt",
-                launch_project.project_dir,
+                launch_project.project_dir
             )
->>>>>>> 53e33f6f
         env_vars = get_env_vars_dict(launch_project, None, self._api)
         for env_key, env_value in env_vars.items():
             cmd += [f"{shlex.quote(env_key)}={shlex.quote(env_value)}"]
@@ -90,7 +80,6 @@
             return None
 
         entry_cmd = get_entry_point_command(entry_point, launch_project.override_args)
-        cmd += entry_cmd
 
         command_str = " ".join(cmd).strip()
         wandb.termlog(
