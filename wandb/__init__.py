# -*- coding: utf-8 -*-

# Three possible modes:
#     'cli': running from "wandb" command
#     'run': we're a script launched by "wandb run"
#     'dryrun': we're a script not launched by "wandb run"

from __future__ import absolute_import, print_function

__author__ = """Chris Van Pelt"""
__email__ = 'vanpelt@wandb.com'
__version__ = '0.8.15'

import atexit
import click
import io
import json
import logging
import time
import os
import contextlib
import signal
import six
import getpass
import socket
import subprocess
import sys
import traceback
import tempfile
import re
import glob
import threading
import platform
import collections
from six.moves import queue
from importlib import import_module

from . import env
from . import io_wrap
from .core import *

# These imports need to be below "from .core import *" until we remove
# 'from wandb import __stage_dir__' from api.py etc.
from wandb.apis import InternalApi, PublicApi, CommError
from wandb import wandb_types as types
from wandb import wandb_config
from wandb import wandb_run
from wandb import wandb_socket
from wandb import streaming_log
from wandb import util
from wandb import mlflow
from wandb.run_manager import LaunchError
from wandb.data_types import Image
from wandb.data_types import Video
from wandb.data_types import Audio
from wandb.data_types import Table
from wandb.data_types import Html
from wandb.data_types import Object3D
from wandb.data_types import Histogram
from wandb.data_types import Graph
from wandb import trigger
from wandb.dataframes import image_categorizer_dataframe
from wandb.dataframes import image_segmentation_dataframe
from wandb.dataframes import image_segmentation_binary_dataframe
from wandb.dataframes import image_segmentation_multiclass_dataframe

from wandb import wandb_torch
from wandb.wandb_controller import controller
from wandb.wandb_agent import agent
from wandb.wandb_controller import sweep
from wandb.compat import windows

logger = logging.getLogger(__name__)

# Internal variables
_shutdown_async_log_thread_wait_time = 20

# this global W&B debug log gets re-written by every W&B process
if __stage_dir__ is not None:
    GLOBAL_LOG_FNAME = os.path.abspath(os.path.join(wandb_dir(), 'debug.log'))
else:
    GLOBAL_LOG_FNAME = os.path.join(tempfile.gettempdir(), 'wandb-debug.log')


def _debugger(*args):
    import pdb
    pdb.set_trace()


class Callbacks():
    @property
    def Keras(self):
        termlog(
            "DEPRECATED: wandb.callbacks is deprecated, use `from wandb.keras import WandbCallback`")
        from wandb.keras import WandbCallback
        return WandbCallback


callbacks = Callbacks()


def hook_torch(*args, **kwargs):
    termlog(
        "DEPRECATED: wandb.hook_torch is deprecated, use `wandb.watch`")
    return watch(*args, **kwargs)


_global_watch_idx = 0


def watch(models, criterion=None, log="gradients", log_freq=100, idx=None):
    """
    Hooks into the torch model to collect gradients and the topology.  Should be extended
    to accept arbitrary ML models.

    :param (torch.Module) models: The model to hook, can be a tuple
    :param (torch.F) criterion: An optional loss value being optimized
    :param (str) log: One of "gradients", "parameters", "all", or None
    :param (int) log_freq: log gradients and parameters every N batches
    :param (int) idx: an index to be used when calling wandb.watch on multiple models
    :return: (wandb.Graph) The graph object that will populate after the first backward pass
    """
    global _global_watch_idx

    if run is None:
        raise ValueError(
            "You must call `wandb.init` before calling watch")

    log_parameters = False
    log_gradients = True
    if log == "all":
        log_parameters = True
    elif log == "parameters":
        log_parameters = True
        log_gradients = False
    elif log is None:
        log_gradients = False

    if not isinstance(models, (tuple, list)):
        models = (models,)
    graphs = []
    prefix = ''
    if idx is None:
        idx = _global_watch_idx
    for local_idx, model in enumerate(models):
        global_idx = idx + local_idx
        _global_watch_idx += 1
        if global_idx > 0:
            # TODO: this makes ugly chart names like gradients/graph_1conv1d.bias
            prefix = "graph_%i" % global_idx

        run.history.torch.add_log_hooks_to_pytorch_module(
            model, log_parameters=log_parameters, log_gradients=log_gradients, prefix=prefix, log_freq=log_freq)

        graph = wandb_torch.TorchGraph.hook_torch(
            model, criterion, graph_idx=global_idx)
        graphs.append(graph)
        # NOTE: the graph is set in run.summary by hook_torch on the backward pass
    return graphs


def unwatch(models=None):
    """Remove pytorch gradient and parameter hooks.

    Args:
        models (list): Optional list of pytorch models that have had watch called on them
    """
    if models:
        if not isinstance(models, (tuple, list)):
            models = (models,)
        for model in models:
            if not hasattr(model, "_wandb_hook_names"):
                termwarn("%s model has not been watched" % model)
            else:
                for name in model._wandb_hook_names:
                    run.history.torch.unhook(name)
    else:
        run.history.torch.unhook_all()


class ExitHooks(object):
    def __init__(self):
        self.exit_code = 0
        self.exception = None

    def hook(self):
        self._orig_exit = sys.exit
        sys.exit = self.exit
        sys.excepthook = self.exc_handler

    def exit(self, code=0):
        orig_code = code
        if code is None:
            code = 0
        elif not isinstance(code, int):
            code = 1
        self.exit_code = code
        self._orig_exit(orig_code)

    def was_ctrl_c(self):
        return isinstance(self.exception, KeyboardInterrupt)

    def exc_handler(self, exc_type, exc, *tb):
        self.exit_code = 1
        self.exception = exc
        if issubclass(exc_type, Error):
            termerror(str(exc))

        if self.was_ctrl_c():
            self.exit_code = 255

        traceback.print_exception(exc_type, exc, *tb)


def _init_headless(run, cloud=True):
    global join
    global _user_process_finished_called

    environ = dict(os.environ)
    run.set_environment(environ)

    server = wandb_socket.Server()
    run.socket = server
    hooks = ExitHooks()
    hooks.hook()

    if platform.system() == "Windows":
        import win32api
        # Make sure we are not ignoring CTRL_C_EVENT
        # https://docs.microsoft.com/en-us/windows/console/setconsolectrlhandler
        # https://stackoverflow.com/questions/1364173/stopping-python-using-ctrlc
        win32api.SetConsoleCtrlHandler(None, False)

        # PTYs don't work in windows so we create these unused pipes and
        # mirror stdout to run.dir/output.log.  There should be a way to make
        # pipes work, but I haven't figured it out.  See links in compat/windows
        stdout_master_fd, stdout_slave_fd = os.pipe()
        stderr_master_fd, stderr_slave_fd = os.pipe()
    else:
        stdout_master_fd, stdout_slave_fd = io_wrap.wandb_pty(resize=False)
        stderr_master_fd, stderr_slave_fd = io_wrap.wandb_pty(resize=False)

    headless_args = {
        'command': 'headless',
        'pid': os.getpid(),
        'stdout_master_fd': stdout_master_fd,
        'stderr_master_fd': stderr_master_fd,
        'cloud': cloud,
        'port': server.port
    }
    internal_cli_path = os.path.join(
        os.path.dirname(__file__), 'internal_cli.py')

    if six.PY2 or platform.system() == "Windows":
        # TODO(adrian): close_fds=False is bad for security. we set
        # it so we can pass the PTY FDs to the wandb process. We
        # should use subprocess32, which has pass_fds.
        popen_kwargs = {'close_fds': False}
    else:
        popen_kwargs = {'pass_fds': [stdout_master_fd, stderr_master_fd]}

    # TODO(adrian): ensure we use *exactly* the same python interpreter
    # TODO(adrian): make wandb the foreground process so we don't give
    # up terminal control until syncing is finished.
    # https://stackoverflow.com/questions/30476971/is-the-child-process-in-foreground-or-background-on-fork-in-c
    wandb_process = subprocess.Popen([sys.executable, internal_cli_path, json.dumps(
        headless_args)], env=environ, **popen_kwargs)
    termlog('Tracking run with wandb version {}'.format(
        __version__))
    os.close(stdout_master_fd)
    os.close(stderr_master_fd)
    # Listen on the socket waiting for the wandb process to be ready
    try:
        success, _ = server.listen(30)
    except KeyboardInterrupt:
        success = False
    else:
        if not success:
            termerror('W&B process (PID {}) did not respond'.format(
                wandb_process.pid))
    if not success:
        wandb_process.kill()
        for _ in range(20):
            time.sleep(0.1)
            if wandb_process.poll() is not None:
                break
        if wandb_process.poll() is None:
            termerror('Failed to kill wandb process, PID {}'.format(
                wandb_process.pid))
        # TODO attempt to upload a debug log
        path = GLOBAL_LOG_FNAME.replace(os.getcwd()+os.sep, "")
        raise LaunchError(
            "W&B process failed to launch, see: {}".format(path))

    if platform.system() == "Windows":
        output = open(os.path.join(run.dir, "output.log"), "wb")
        stdout_redirector = io_wrap.WindowsRedirector(sys.stdout, output)
        stderr_redirector = io_wrap.WindowsRedirector(sys.stderr, output)
    else:
        stdout_slave = os.fdopen(stdout_slave_fd, 'wb')
        stderr_slave = os.fdopen(stderr_slave_fd, 'wb')
        try:
            stdout_redirector = io_wrap.FileRedirector(sys.stdout, stdout_slave)
            stderr_redirector = io_wrap.FileRedirector(sys.stderr, stderr_slave)
        except ValueError:
            # stdout / err aren't files
            output = open(os.path.join(run.dir, "output.log"), "wb")
            stdout_redirector = io_wrap.WindowsRedirector(sys.stdout, output)
            stderr_redirector = io_wrap.WindowsRedirector(sys.stderr, output)

    # TODO(adrian): we should register this right after starting the wandb process to
    # make sure we shut down the W&B process eg. if there's an exception in the code
    # above
    atexit.register(_user_process_finished, server, hooks,
                    wandb_process, stdout_redirector, stderr_redirector)

<<<<<<< HEAD
    def _wandb_join():
        run.close_files()
=======
    def _wandb_join(exit_code=None):
        global _global_run_stack
        shutdown_async_log_thread()
        run.close_files()
        if exit_code is not None:
            hooks.exit_code = exit_code
>>>>>>> fd499a16
        _user_process_finished(server, hooks,
                               wandb_process, stdout_redirector, stderr_redirector)
        if len(_global_run_stack) > 0:
            _global_run_stack.pop()
    join = _wandb_join
    _user_process_finished_called = False

    # redirect output last of all so we don't miss out on error messages
    stdout_redirector.redirect()
    if not env.is_debug():
        stderr_redirector.redirect()


def load_ipython_extension(ipython):
    pass


def login(anonymous=None, key=None):
    """Ensure this machine is logged in

       You can manually specify a key, but this method is intended to prompt for user input.

       anonymous can be "never", "must", or "allow".  If set to "must" we'll always login anonymously,
       if set to "allow" we'll only create an anonymous user if the user isn't already logged in.

       Returns:
            True if login was successful
            False on failure
    """
    # This ensures we have a global api object
    ensure_configured()
    if anonymous:
        os.environ[env.ANONYMOUS] = anonymous
    anonymous = anonymous or "never"
    in_jupyter = _get_python_type() != "python"
    if key:
        termwarn("If you're specifying your api key in code, ensure this code is not shared publically.\nConsider setting the WANDB_API_KEY environment variable, or running `wandb login` from the command line.")
        if in_jupyter:
            termwarn("Calling wandb.login() without arguments from jupyter should prompt you for an api key.")
        util.set_api_key(api, key)
    elif api.api_key and anonymous != "must":
        key = api.api_key
    elif in_jupyter:
        os.environ[env.JUPYTER] = "true"
        # Don't return key to ensure it's not displayed in the notebook.
        key = _jupyter_login(api=api)
    else:
        key = util.prompt_api_key(api)
    return True if key else False


def _jupyter_login(force=True, api=None):
    """Attempt to login from a jupyter environment

    If force=False, we'll only attempt to auto-login, otherwise we'll prompt the user
    """
    def get_api_key_from_browser(signup=False):
        key, anonymous = None, False
        if 'google.colab' in sys.modules:
            key = jupyter.attempt_colab_login(api.app_url)
        elif 'databricks_cli' in sys.modules and 'dbutils' in sys.modules:
            # Databricks does not seem to support getpass() so we need to fail
            # early and prompt the user to configure the key manually for now.
            termerror(
                "Databricks requires api_key to be configured manually, instructions at: http://docs.wandb.com/integrations/databricks")
            raise LaunchError("Databricks integration requires api_key to be configured.")
        # For jupyter we default to not allowing anonymous
        if not key and os.environ.get(env.ANONYMOUS, "never") != "never":
            key = api.create_anonymous_api_key()
            anonymous = True
        if not key and force:
            try:
                termerror("Not authenticated.  Copy a key from https://app.wandb.ai/authorize")
                key = getpass.getpass("API Key: ").strip()
            except NotImplementedError:
                termerror(
                    "Can't accept input in this environment, you should set WANDB_API_KEY or call wandb.login(key='YOUR_API_KEY')")
        return key, anonymous

    api = api or (run.api if run else None)
    if not api:
        raise LaunchError("Internal error: api required for jupyter login")
    return util.prompt_api_key(api, browser_callback=get_api_key_from_browser)


def _init_jupyter(run):
    """Asks for user input to configure the machine if it isn't already and creates a new run.
    Log pushing and system stats don't start until `wandb.log()` is first called.
    """
    from wandb import jupyter
    from IPython.core.display import display, HTML
    # TODO: Should we log to jupyter?
    # global logging had to be disabled because it set the level to debug
    # I also disabled run logging because we're rairly using it.
    # try_to_set_up_global_logging()
    # run.enable_logging()
    os.environ[env.JUPYTER] = "true"

    if not run.api.api_key:
        # Fetches or prompts the users for an API key. Or if anonymode enabled, uses anonymous API key
        key = _jupyter_login()
        # Ensure our api client picks up the new key
        if key:
            run.api.reauth()
        else:
            run.mode = "dryrun"
            display(HTML('''
                <b>Could not authenticate.</b><br/>
            '''))
    run.resume = "allow"
    if run.mode == "dryrun":
        display(HTML('''
            Using <a href="https://wandb.com" target="_blank">Weights & Biases</a> in dryrun mode. Not logging results to the cloud.<br/>
            Call wandb.login() to authenticate this machine.<br/>
        '''.format(run.api.app_url)))
    else:
        displayed = False
        try:
            sweep_url = run.get_sweep_url()
            sweep_line = 'Sweep page: <a href="{}" target="_blank">{}</a><br/>\n'.format(
                sweep_url, sweep_url) if sweep_url else ""
            docs_html = '<a href="https://docs.wandb.com/integrations/jupyter.html" target="_blank">(Documentation)</a>'
            display(HTML('''
                Logging results to <a href="https://wandb.com" target="_blank">Weights & Biases</a> {}.<br/>
                Project page: <a href="{}" target="_blank">{}</a><br/>
                {}Run page: <a href="{}" target="_blank">{}</a><br/>
            '''.format(docs_html, run.get_project_url(), run.get_project_url(), sweep_line, run.get_url(), run.get_url() )))
            displayed = True
            run.save()
        except (CommError, ValueError) as e:
            if not displayed:
                display(HTML('''
                    Logging results to <a href="https://wandb.com" target="_blank">Weights & Biases</a>.<br/>
                    Couldn't load entity due to error: {}
                '''.format(e.message)))
            else:
                termerror(str(e))

    run.set_environment()
    run._init_jupyter_agent()
    ipython = get_ipython()
    ipython.register_magics(jupyter.WandBMagics)

    def reset_start():
        """Reset START_TIME to when the cell starts"""
        global START_TIME
        START_TIME = time.time()
    ipython.events.register("pre_run_cell", reset_start)

    def cleanup():
        # shutdown async logger because _user_process_finished isn't called in jupyter
        shutdown_async_log_thread()
        run._stop_jupyter_agent()
    ipython.events.register('post_run_cell', cleanup)


_user_process_finished_called = False


def _user_process_finished(server, hooks, wandb_process, stdout_redirector, stderr_redirector):
    global _user_process_finished_called
    if _user_process_finished_called:
        return
    _user_process_finished_called = True
    trigger.call('on_finished')

    stdout_redirector.restore()
    if not env.is_debug():
        stderr_redirector.restore()

    termlog()
    termlog("Waiting for W&B process to finish, PID {}".format(wandb_process.pid))
    server.done(hooks.exit_code)
    try:
        while wandb_process.poll() is None:
            time.sleep(0.1)
    except KeyboardInterrupt:
        termlog('Sending ctrl-c to W&B process, PID {}. Press ctrl-c again to kill it.'.format(wandb_process.pid))

    try:
        while wandb_process.poll() is None:
            time.sleep(0.1)
    except KeyboardInterrupt:
        if wandb_process.poll() is None:
            termlog('Killing W&B process, PID {}'.format(wandb_process.pid))
            wandb_process.kill()


# Will be set to the run object for the current run, as returned by
# wandb.init(). We may want to get rid of this, but WandbCallback
# relies on it, and it improves the API a bit (user doesn't have to
# pass the run into WandbCallback).  run is None instead of a PreInitObject
# as many places in the code check this.
run = None
config = util.PreInitObject("wandb.config")  # config object shared with the global run
summary = util.PreInitObject("wandb.summary")  # summary object shared with the global run
Api = PublicApi
# Stores what modules have been patched
patched = {
    "tensorboard": [],
    "keras": [],
    "gym": [],
    "mlflow": []
}
_saved_files = set()
_global_run_stack = []

def join(exit_code=None):
    """Marks a run as finished"""
    shutdown_async_log_thread()
    if run:
        run.close_files()
    if len(_global_run_stack) > 0:
        _global_run_stack.pop()

def save(glob_str, base_path=None, policy="live"):
    """ Ensure all files matching *glob_str* are synced to wandb with the policy specified.

    base_path: the base path to run the glob relative to
    policy:
        live: upload the file as it changes, overwriting the previous version
        end: only upload file when the run ends
    """
    global _saved_files
    if run is None:
        raise ValueError(
            "You must call `wandb.init` before calling save")
    if policy not in ("live", "end"):
        raise ValueError(
            'Only "live" and "end" policies are currently supported.')
    if not isinstance(glob_str, str):
        raise ValueError("Must call wandb.save(glob_str) with glob_str a str")

    if base_path is None:
        base_path = os.path.dirname(glob_str)
    if isinstance(glob_str, bytes):
        glob_str = glob_str.decode('utf-8')
    wandb_glob_str = os.path.relpath(glob_str, base_path)
    if "../" in wandb_glob_str:
        raise ValueError(
            "globs can't walk above base_path")
    if (glob_str, base_path, policy) in _saved_files:
        return []
    if glob_str.startswith("gs://") or glob_str.startswith("s3://"):
        termlog(
            "%s is a cloud storage url, can't save file to wandb." % glob_str)
        return []
    run.send_message(
        {"save_policy": {"glob": wandb_glob_str, "policy": policy}})
    files = []
    for path in glob.glob(glob_str):
        file_name = os.path.relpath(path, base_path)
        abs_path = os.path.abspath(path)
        wandb_path = os.path.join(run.dir, file_name)
        util.mkdir_exists_ok(os.path.dirname(wandb_path))
        # We overwrite existing symlinks because namespaces can change in Tensorboard
        if os.path.islink(wandb_path) and abs_path != os.readlink(wandb_path):
            os.remove(wandb_path)
            os.symlink(abs_path, wandb_path)
        elif not os.path.exists(wandb_path):
            os.symlink(abs_path, wandb_path)
        files.append(wandb_path)
    _saved_files.add((glob_str, base_path, policy))
    return files


def restore(name, run_path=None, replace=False, root=None):
    """ Downloads the specified file from cloud storage into the current run directory
    if it doesn exist.

    name: the name of the file
    run_path: optional path to a different run to pull files from
    replace: whether to download the file even if it already exists locally
    root: the directory to download the file to.  Defaults to the current
        directory or the run directory if wandb.init was called.

    returns None if it can't find the file, otherwise a file object open for reading
    raises wandb.CommError if it can't find the run
    """
    if run_path is None and run is None:
        raise ValueError(
            "You must call `wandb.init` before calling restore or specify a run_path")
    api = Api()
    api_run = api.run(run_path or run.path)
    root = root or run.dir if run else "."
    path = os.path.join(root, name)
    if os.path.exists(path) and replace == False:
        return open(path, "r")
    files = api_run.files([name])
    if len(files) == 0:
        return None
    return files[0].download(root=root, replace=True)


_tunnel_process = None


def tunnel(host, port):
    """Simple helper to open a tunnel.  Returns a public HTTPS url or None"""
    global _tunnel_process
    if _tunnel_process:
        _tunnel_process.kill()
        _tunnel_process = None
    process = subprocess.Popen("ssh -o StrictHostKeyChecking=no -o ServerAliveInterval=60 -R 80:{}:{} serveo.net".format(
        host, port), shell=True, stdout=subprocess.PIPE, stderr=subprocess.PIPE)
    while process.returncode is None:
        for line in process.stdout:
            match = re.match(r".+(https.+)$", line.decode("utf-8").strip())
            if match:
                _tunnel_process = process
                return match.group(1)
        # set returncode if the process has exited
        process.poll()
        time.sleep(1)
    return None


def monitor(options={}):
    """Starts syncing with W&B if you're in Jupyter.  Displays your W&B charts live in a Jupyter notebook.
    It's currently a context manager for legacy reasons.
    """
    try:
        from IPython.display import display
    except ImportError:
        def display(stuff): return None

    class Monitor():
        def __init__(self, options={}):
            if os.getenv(env.JUPYTER):
                display(jupyter.Run())
            else:
                self.rm = False
                termerror(
                    "wandb.monitor is only functional in Jupyter notebooks")

        def __enter__(self):
            termlog(
                "DEPRECATED: with wandb.monitor(): is deprecated, add %%wandb to the beginning of a cell to see live results.")
            pass

        def __exit__(self, *args):
            pass

    return Monitor(options)


_async_log_queue = queue.Queue()
_async_log_thread_shutdown_event = threading.Event()
_async_log_thread_complete_event = threading.Event()
_async_log_thread = None


def _async_log_thread_target():
    """Consumes async logs from our _async_log_queue and actually logs them"""
    global _async_log_thread
    shutdown_requested = False
    while not shutdown_requested:
        try:
            kwargs = _async_log_queue.get(block=True, timeout=1)
            log(**kwargs)
        except queue.Empty:
            shutdown_requested = _async_log_thread_shutdown_event.wait(1) and _async_log_queue.empty()
    _async_log_thread_complete_event.set()
    _async_log_thread = None


def _ensure_async_log_thread_started():
    """Ensures our log consuming thread is started"""
    global _async_log_thread, _async_log_thread_shutdown_event, _async_log_thread_complete_event

    if _async_log_thread is None:
        _async_log_thread_shutdown_event = threading.Event()
        _async_log_thread_complete_event = threading.Event()
        _async_log_thread = threading.Thread(target=_async_log_thread_target)
        _async_log_thread.daemon = True
        _async_log_thread.start()


def shutdown_async_log_thread():
    """Shuts down our async logging thread"""
    if _async_log_thread:
        _async_log_thread_shutdown_event.set()
        res = _async_log_thread_complete_event.wait(_shutdown_async_log_thread_wait_time)  # TODO: possible race here
        if res is False:
            termwarn('async log queue not empty after %d seconds, some log statements will be dropped' % (
                _shutdown_async_log_thread_wait_time))
            # FIXME: it is worse than this, likely the program will crash because files will be closed
        # FIXME: py 2.7 will return None here so we dont know if we dropped data


def log(row=None, commit=True, step=None, sync=True, *args, **kwargs):
    """Log a dict to the global run's history.

    wandb.log({'train-loss': 0.5, 'accuracy': 0.9})

    Args:
        row (dict, optional): A dict of serializable python objects i.e str: ints, floats, Tensors, dicts, or wandb.data_types
        commit (boolean, optional): Persist a set of metrics, if false just update the existing dict
        step (integer, optional): The global step in processing. This sets commit=True any time step increases
        sync (boolean, True): If set to False, process calls to log in a seperate thread
    """

    if run is None:
        raise ValueError(
            "You must call `wandb.init` in the same process before calling log")

    run.log(row, commit, step, sync, *args, **kwargs)


def ensure_configured():
    global GLOBAL_LOG_FNAME, api
    # We re-initialize here for tests
    api = InternalApi()
    GLOBAL_LOG_FNAME = os.path.abspath(os.path.join(wandb_dir(), 'debug.log'))


def uninit(only_patches=False):
    """Undo the effects of init(). Useful for testing.
    """
    global run, config, summary, patched, _saved_files
    if not only_patches:
        run = None
        config = util.PreInitObject("wandb.config")
        summary = util.PreInitObject("wandb.summary")
        _saved_files = set()
    # UNDO patches
    for mod in patched["tensorboard"]:
        module = import_module(mod[0])
        parts = mod[1].split(".")
        if len(parts) > 1:
            module = getattr(module, parts[0])
            mod[1] = parts[1]
        setattr(module, mod[1], getattr(module, "orig_"+mod[1]))
    patched["tensorboard"] = []


def reset_env(exclude=[]):
    """Remove environment variables, used in Jupyter notebooks"""
    if os.getenv(env.INITED):
        wandb_keys = [key for key in os.environ.keys() if key.startswith(
            'WANDB_') and key not in exclude]
        for key in wandb_keys:
            del os.environ[key]
        return True
    else:
        return False


def try_to_set_up_global_logging():
    """Try to set up global W&B debug log that gets re-written by every W&B process.

    It may fail (and return False) eg. if the current directory isn't user-writable
    """
    root = logging.getLogger()
    root.setLevel(logging.DEBUG)
    formatter = logging.Formatter(
        '%(asctime)s %(levelname)-7s %(threadName)-10s:%(process)d [%(filename)s:%(funcName)s():%(lineno)s] %(message)s')

    if env.is_debug():
        handler = logging.StreamHandler()
        handler.setLevel(logging.DEBUG)
        handler.setFormatter(formatter)

        root.addHandler(handler)

    try:
        handler = logging.FileHandler(GLOBAL_LOG_FNAME, mode='w')
        handler.setLevel(logging.DEBUG)
        handler.setFormatter(formatter)

        root.addHandler(handler)
    except IOError as e:  # eg. in case wandb directory isn't writable
        termerror('Failed to set up logging: {}'.format(e))
        return False

    return True


def _get_python_type():
    try:
        if 'terminal' in get_ipython().__module__:
            return 'ipython'
        else:
            return 'jupyter'
    except (NameError, AttributeError):
        return "python"


def sagemaker_auth(overrides={}, path="."):
    """ Write a secrets.env file with the W&B ApiKey and any additional secrets passed.

        Args:
            overrides (dict, optional): Additional environment variables to write to secrets.env
            path (str, optional): The path to write the secrets file.
    """

    api_key = overrides.get(env.API_KEY, Api().api_key)
    if api_key is None:
        raise ValueError(
            "Can't find W&B ApiKey, set the WANDB_API_KEY env variable or run `wandb login`")
    overrides[env.API_KEY] = api_key
    with open(os.path.join(path, "secrets.env"), "w") as file:
        for k, v in six.iteritems(overrides):
            file.write("{}={}\n".format(k, v))

def init(job_type=None, dir=None, config=None, project=None, entity=None, reinit=None, tags=None,
         group=None, allow_val_change=False, resume=False, force=False, tensorboard=False,
         sync_tensorboard=False, monitor_gym=False, name=None, notes=None, id=None, magic=None,
         anonymous=None):
    """Initialize W&B

    If called from within Jupyter, initializes a new run and waits for a call to
    `wandb.log` to begin pushing metrics.  Otherwise, spawns a new process
    to communicate with W&B.

    Args:
        job_type (str, optional): The type of job running, defaults to 'train'
        config (dict, argparse, or tf.FLAGS, optional): The hyper parameters to store with the run
        project (str, optional): The project to push metrics to
        entity (str, optional): The entity to push metrics to
        dir (str, optional): An absolute path to a directory where metadata will be stored
        group (str, optional): A unique string shared by all runs in a given group
        tags (list, optional): A list of tags to apply to the run
        id (str, optional): A globally unique (per project) identifier for the run
        name (str, optional): A display name which does not have to be unique
        notes (str, optional): A multiline string associated with the run
        reinit (bool, optional): Allow multiple calls to init in the same process
        resume (bool, str, optional): Automatically resume this run if run from the same machine,
            you can also pass a unique run_id
        sync_tensorboard (bool, optional): Synchronize wandb logs to tensorboard or tensorboardX
        force (bool, optional): Force authentication with wandb, defaults to False
        magic (bool, dict, or str, optional): magic configuration as bool, dict, json string,
            yaml filename
        anonymous (str, optional): Can be "allow", "must", or "never". Controls whether anonymous logging is allowed.
            Defaults to never.

    Returns:
        A wandb.run object for metric and config logging.
    """
    init_args = locals()
    trigger.call('on_init', **init_args)
    global run
    global join
    global __stage_dir__
    global _global_watch_idx
    global _global_run_stack

    # We allow re-initialization when we're in Jupyter or explicity opt-in to it.
    in_jupyter = _get_python_type() != "python"
    if reinit or (in_jupyter and reinit != False):
        # Reset global state for pytorch watch and tensorboard
        _global_watch_idx = 0
        if len(patched["tensorboard"]) > 0:
            util.get_module("wandb.tensorboard").reset_state()
        reset_env(exclude=env.immutable_keys())
        if len(_global_run_stack) > 0:
            if len(_global_run_stack) > 1:
                termwarn("If you want to track multiple runs concurrently in wandb you should use multi-processing not threads")
            join()
        run = None

    # TODO: deprecate tensorboard
    if tensorboard or sync_tensorboard and len(patched["tensorboard"]) == 0:
        util.get_module("wandb.tensorboard").patch()
    if monitor_gym and len(patched["gym"]) == 0:
        util.get_module("wandb.gym").monitor()

    sagemaker_config = util.parse_sm_config()
    tf_config = util.parse_tfjob_config()
    if group == None:
        group = os.getenv(env.RUN_GROUP)
    if job_type == None:
        job_type = os.getenv(env.JOB_TYPE)
    if sagemaker_config:
        # Set run_id and potentially grouping if we're in SageMaker
        run_id = os.getenv('TRAINING_JOB_NAME')
        if run_id:
            os.environ[env.RUN_ID] = '-'.join([
                run_id,
                os.getenv('CURRENT_HOST', socket.gethostname())])
        conf = json.load(
            open("/opt/ml/input/config/resourceconfig.json"))
        if group == None and len(conf["hosts"]) > 1:
            group = os.getenv('TRAINING_JOB_NAME')
        # Set secret variables
        if os.path.exists("secrets.env"):
            for line in open("secrets.env", "r"):
                key, val = line.strip().split('=', 1)
                os.environ[key] = val
    elif tf_config:
        cluster = tf_config.get('cluster')
        job_name = tf_config.get('task', {}).get('type')
        task_index = tf_config.get('task', {}).get('index')
        if job_name is not None and task_index is not None:
            # TODO: set run_id for resuming?
            run_id = cluster[job_name][task_index].rsplit(":")[0]
            if job_type == None:
                job_type = job_name
            if group == None and len(cluster.get("worker", [])) > 0:
                group = cluster[job_name][0].rsplit("-"+job_name, 1)[0]
    image = util.image_id_from_k8s()
    if image:
        os.environ[env.DOCKER] = image
    if project:
        os.environ[env.PROJECT] = project
    if entity:
        os.environ[env.ENTITY] = entity
    if group:
        os.environ[env.RUN_GROUP] = group
    if job_type:
        os.environ[env.JOB_TYPE] = job_type
    if tags:
        if isinstance(tags, str):
            # People sometimes pass a string instead of an array of strings...
            tags = [tags]
        os.environ[env.TAGS] = ",".join(tags)
    if id:
        os.environ[env.RUN_ID] = id
        if name is None and resume is not "must":
            # We do this because of https://github.com/wandb/core/issues/2170
            # to ensure that the run's name is explicitly set to match its
            # id. If we don't do this and the id is eight characters long, the
            # backend will set the name to a generated human-friendly value.
            #
            # In any case, if the user is explicitly setting `id` but not
            # `name`, their id is probably a meaningful string that we can
            # use to label the run.
            #
            # In the resume="must" case, we know we are resuming, so we should
            # make sure to not set the name because it would have been set with
            # the original run.
            #
            # TODO: handle "auto" resume by moving this logic later when we know
            # if there is a resume.
            name = os.environ.get(env.NAME, id)  # environment variable takes precedence over this.
    if name:
        os.environ[env.NAME] = name
    if notes:
        os.environ[env.NOTES] = notes
    if magic is not None and magic is not False:
        if isinstance(magic, dict):
            os.environ[env.MAGIC] = json.dumps(magic)
        elif isinstance(magic, str):
            os.environ[env.MAGIC] = magic
        elif isinstance(magic, bool):
            pass
        else:
            termwarn("wandb.init called with invalid magic parameter type", repeat=False)
        from wandb import magic_impl
        magic_impl.magic_install(init_args=init_args)
    if dir:
        os.environ[env.DIR] = dir
        util.mkdir_exists_ok(wandb_dir())
    if anonymous is not None:
        os.environ[env.ANONYMOUS] = anonymous
    if os.environ.get(env.ANONYMOUS, "never") not in ["allow", "must", "never"]:
        raise LaunchError("anonymous must be set to 'allow', 'must', or 'never'")

    resume_path = os.path.join(wandb_dir(), wandb_run.RESUME_FNAME)
    if resume == True:
        os.environ[env.RESUME] = "auto"
    elif resume in ("allow", "must", "never"):
        os.environ[env.RESUME] = resume
        if id:
            os.environ[env.RUN_ID] = id
    elif resume:
        os.environ[env.RESUME] = os.environ.get(env.RESUME, "allow")
        # TODO: remove allowing resume as a string in the future
        os.environ[env.RUN_ID] = id or resume
    elif os.path.exists(resume_path):
        os.remove(resume_path)
    if os.environ.get(env.RESUME) == 'auto' and os.path.exists(resume_path):
        if not os.environ.get(env.RUN_ID):
            os.environ[env.RUN_ID] = json.load(open(resume_path))["run_id"]

    # the following line is useful to ensure that no W&B logging happens in the user
    # process that might interfere with what they do
    # logging.basicConfig(format='user process %(asctime)s - %(name)s - %(levelname)s - %(message)s')

    # If a thread calls wandb.init() it will get the same Run object as
    # the parent. If a child process with distinct memory space calls
    # wandb.init(), it won't get an error, but it will get a result of
    # None.
    # This check ensures that a child process can safely call wandb.init()
    # after a parent has (only the parent will create the Run object).
    # This doesn't protect against the case where the parent doesn't call
    # wandb.init but two children do.
    if run or os.getenv(env.INITED):
        return run

    if __stage_dir__ is None:
        __stage_dir__ = "wandb"
        util.mkdir_exists_ok(wandb_dir())

    try:
        signal.signal(signal.SIGQUIT, _debugger)
    except (AttributeError, ValueError):
        pass

    try:
        run = wandb_run.Run.from_environment_or_defaults()
        _global_run_stack.append(run)
    except IOError as e:
        termerror('Failed to create run directory: {}'.format(e))
        raise LaunchError("Could not write to filesystem.")

    run.set_environment()

    def set_global_config(run):
        global config  # because we already have a local config
        config = run.config
    set_global_config(run)
    global summary
    summary = run.summary

    # set this immediately after setting the run and the config. if there is an
    # exception after this it'll probably break the user script anyway
    os.environ[env.INITED] = '1'

    if in_jupyter:
        _init_jupyter(run)
    elif run.mode == 'clirun':
        pass
    elif run.mode == 'run':
        api = InternalApi()
        # let init_jupyter handle this itself
        if not in_jupyter and not api.api_key:
            termlog(
                "W&B is a tool that helps track and visualize machine learning experiments")
            if force:
                termerror(
                    "No credentials found.  Run \"wandb login\" or \"wandb off\" to disable wandb")
            else:
                if util.prompt_api_key(api):
                    _init_headless(run)
                else:
                    termlog(
                        "No credentials found.  Run \"wandb login\" to visualize your metrics")
                    run.mode = "dryrun"
                    _init_headless(run, False)
        else:
            _init_headless(run)
    elif run.mode == 'dryrun':
        termlog(
            'Dry run mode, not syncing to the cloud.')
        _init_headless(run, False)
    else:
        termerror(
            'Invalid run mode "%s". Please unset WANDB_MODE.' % run.mode)
        raise LaunchError("The WANDB_MODE environment variable is invalid.")

    # set the run directory in the config so it actually gets persisted
    run.config.set_run_dir(run.dir)
    # we have re-read the config, add telemetry data
    telemetry_updated = run.config._telemetry_update()

    if sagemaker_config:
        run.config._update(sagemaker_config)
        allow_val_change = True
    if config or telemetry_updated:
        run.config._update(config, allow_val_change=allow_val_change, as_defaults=not allow_val_change)

    # Access history to ensure resumed is set when resuming
    run.history
    # Load the summary to support resuming
    run.summary.load()

    return run


tensorflow = util.LazyLoader('tensorflow', globals(), 'wandb.tensorflow')
tensorboard = util.LazyLoader('tensorboard', globals(), 'wandb.tensorboard')
jupyter = util.LazyLoader('jupyter', globals(), 'wandb.jupyter')
keras = util.LazyLoader('keras', globals(), 'wandb.keras')
fastai = util.LazyLoader('fastai', globals(), 'wandb.fastai')
docker = util.LazyLoader('docker', globals(), 'wandb.docker')
xgboost = util.LazyLoader('xgboost', globals(), 'wandb.xgboost')
gym = util.LazyLoader('gym', globals(), 'wandb.gym')
ray = util.LazyLoader('ray', globals(), 'wandb.ray')

# Auto patch mlflow, this fails gracefully and can be disabled with WANDB_SYNC_MLFLOW=disabled
mlflow.patch()

__all__ = ['init', 'config', 'summary', 'join', 'login', 'log', 'save', 'restore',
    'tensorflow', 'watch', 'types', 'tensorboard', 'jupyter', 'keras', 'fastai', 
    'docker', 'xgboost', 'gym', 'ray', 'mlflow', 'run', 'join', 'Image', 'Video', 
    'Audio',  'Table', 'Html', 'Object3D', 'Histogram', 'Graph', 'Api']<|MERGE_RESOLUTION|>--- conflicted
+++ resolved
@@ -314,17 +314,12 @@
     atexit.register(_user_process_finished, server, hooks,
                     wandb_process, stdout_redirector, stderr_redirector)
 
-<<<<<<< HEAD
-    def _wandb_join():
-        run.close_files()
-=======
     def _wandb_join(exit_code=None):
         global _global_run_stack
         shutdown_async_log_thread()
         run.close_files()
         if exit_code is not None:
             hooks.exit_code = exit_code
->>>>>>> fd499a16
         _user_process_finished(server, hooks,
                                wandb_process, stdout_redirector, stderr_redirector)
         if len(_global_run_stack) > 0:
