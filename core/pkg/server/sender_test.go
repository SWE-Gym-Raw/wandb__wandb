package server_test

import (
	"context"
	"testing"

	"github.com/Khan/genqlient/graphql"
	"github.com/golang/mock/gomock"
	"github.com/stretchr/testify/assert"
	"github.com/wandb/wandb/core/internal/filetransfer"
	"github.com/wandb/wandb/core/internal/gqlmock"
	"github.com/wandb/wandb/core/internal/mailbox"
	wbsettings "github.com/wandb/wandb/core/internal/settings"
	"github.com/wandb/wandb/core/pkg/observability"
	"github.com/wandb/wandb/core/pkg/server"
	"github.com/wandb/wandb/core/pkg/service"
	"google.golang.org/protobuf/types/known/wrapperspb"
)

const validUpsertBucketResponse = `{
	"upsertBucket": {
		"bucket": {
			"displayName": "FakeName",
			"project": {
				"name": "FakeProject",
				"entity": {
					"name": "FakeEntity"
				}
			}
		}
	}
}`

const validLinkArtifactResponse = `{
	"linkArtifact": { "versionIndex": 0 }
}`

const validCreateArtifactResponse = `{
	"createArtifact": {
		"artifact": {
			"id": "artifact-id"
		}
	}
}`

func makeSender(client graphql.Client, resultChan chan *service.Result) *server.Sender {
	ctx, cancel := context.WithCancel(context.Background())
	logger := observability.NewNoOpLogger()
	settings := wbsettings.From(&service.Settings{
		RunId: &wrapperspb.StringValue{Value: "run1"},
	})
	backend := server.NewBackend(logger, settings)
	fileStream := server.NewFileStream(backend, logger, settings, nil)
	fileTransferManager := server.NewFileTransferManager(
		filetransfer.NewFileTransferStats(),
		logger,
		settings,
	)
	runfilesUploader := server.NewRunfilesUploader(
		ctx,
		logger,
		settings,
		fileStream,
		fileTransferManager,
		client,
	)
	sender := server.NewSender(
		ctx,
		cancel,
		&server.SenderParams{
<<<<<<< HEAD
=======
			Logger:              logger,
			Settings:            settings.Proto,
>>>>>>> 83d5fe71
			Backend:             backend,
			FileStream:          fileStream,
			FileTransferManager: fileTransferManager,
			RunfilesUploader:    runfilesUploader,
<<<<<<< HEAD
			Logger:              logger,
			Settings:            settings.Proto,
			FwdChan:             make(chan *service.Record, 1),
=======
			ForwardChan:         make(chan *service.Record, 1),
>>>>>>> 83d5fe71
			OutChan:             resultChan,
			Mailbox:             mailbox.NewMailbox(),
			GraphqlClient:       client,
		},
	)
	return sender
}

// Verify that project and entity are properly passed through to graphql
func TestSendRun(t *testing.T) {
	mockGQL := gqlmock.NewMockClient()
	mockGQL.StubMatchOnce(
		gqlmock.WithOpName("UpsertBucket"),
		validUpsertBucketResponse,
	)
	sender := makeSender(mockGQL, make(chan *service.Result, 1))

	run := &service.Record{
		RecordType: &service.Record_Run{
			Run: &service.RunRecord{
				Config: &service.ConfigRecord{
					Update: []*service.ConfigItem{
						{
							Key:       "_wandb",
							ValueJson: "{}",
						},
					},
				},
				Project: "testProject",
				Entity:  "testEntity",
			}},
		Control: &service.Control{
			MailboxSlot: "junk",
		},
	}

	sender.SendRecord(run)
	<-sender.GetOutboundChannel()

	requests := mockGQL.AllRequests()
	assert.Len(t, requests, 1)
	gqlmock.AssertRequest(t,
		gqlmock.WithVariables(
			gqlmock.GQLVar("project", gomock.Eq("testProject")),
			gqlmock.GQLVar("entity", gomock.Eq("testEntity")),
		),
		requests[0])
}

// Verify that arguments are properly passed through to graphql
func TestSendLinkArtifact(t *testing.T) {
	mockGQL := gqlmock.NewMockClient()
	sender := makeSender(mockGQL, make(chan *service.Result, 1))

	// 1. When both clientId and serverId are sent, serverId is used
	linkArtifact := &service.Record{
		RecordType: &service.Record_LinkArtifact{
			LinkArtifact: &service.LinkArtifactRecord{
				ClientId:         "clientId",
				ServerId:         "serverId",
				PortfolioName:    "portfolioName",
				PortfolioEntity:  "portfolioEntity",
				PortfolioProject: "portfolioProject",
			}},
		Control: &service.Control{
			MailboxSlot: "junk",
		},
	}

	mockGQL.StubMatchOnce(
		gqlmock.WithOpName("LinkArtifact"),
		validLinkArtifactResponse,
	)
	sender.SendRecord(linkArtifact)
	<-sender.GetOutboundChannel()

	requests := mockGQL.AllRequests()
	assert.Len(t, requests, 1)
	gqlmock.AssertRequest(t,
		gqlmock.WithVariables(
			gqlmock.GQLVar("projectName", gomock.Eq("portfolioProject")),
			gqlmock.GQLVar("entityName", gomock.Eq("portfolioEntity")),
			gqlmock.GQLVar("artifactPortfolioName", gomock.Eq("portfolioName")),
			gqlmock.GQLVar("clientId", gomock.Eq(nil)),
			gqlmock.GQLVar("artifactId", gomock.Eq("serverId")),
		),
		requests[0])

	// 2. When only clientId is sent, clientId is used
	linkArtifact = &service.Record{
		RecordType: &service.Record_LinkArtifact{
			LinkArtifact: &service.LinkArtifactRecord{
				ClientId:         "clientId",
				ServerId:         "",
				PortfolioName:    "portfolioName",
				PortfolioEntity:  "portfolioEntity",
				PortfolioProject: "portfolioProject",
			}},
		Control: &service.Control{
			MailboxSlot: "junk",
		},
	}

	mockGQL.StubMatchOnce(
		gqlmock.WithOpName("LinkArtifact"),
		validLinkArtifactResponse,
	)
	sender.SendRecord(linkArtifact)
	<-sender.GetOutboundChannel()

	requests = mockGQL.AllRequests()
	assert.Len(t, requests, 2)
	gqlmock.AssertRequest(t,
		gqlmock.WithVariables(
			gqlmock.GQLVar("projectName", gomock.Eq("portfolioProject")),
			gqlmock.GQLVar("entityName", gomock.Eq("portfolioEntity")),
			gqlmock.GQLVar("artifactPortfolioName", gomock.Eq("portfolioName")),
			gqlmock.GQLVar("clientId", gomock.Eq("clientId")),
			gqlmock.GQLVar("artifactId", gomock.Eq(nil)),
		),
		requests[1])

	// 3. When only serverId is sent, serverId is used
	linkArtifact = &service.Record{
		RecordType: &service.Record_LinkArtifact{
			LinkArtifact: &service.LinkArtifactRecord{
				ClientId:         "",
				ServerId:         "serverId",
				PortfolioName:    "portfolioName",
				PortfolioEntity:  "portfolioEntity",
				PortfolioProject: "portfolioProject",
			}},
		Control: &service.Control{
			MailboxSlot: "junk",
		},
	}

	mockGQL.StubMatchOnce(
		gqlmock.WithOpName("LinkArtifact"),
		validLinkArtifactResponse,
	)
	sender.SendRecord(linkArtifact)
	<-sender.GetOutboundChannel()

	requests = mockGQL.AllRequests()
	assert.Len(t, requests, 3)
	gqlmock.AssertRequest(t,
		gqlmock.WithVariables(
			gqlmock.GQLVar("projectName", gomock.Eq("portfolioProject")),
			gqlmock.GQLVar("entityName", gomock.Eq("portfolioEntity")),
			gqlmock.GQLVar("artifactPortfolioName", gomock.Eq("portfolioName")),
			gqlmock.GQLVar("clientId", gomock.Eq(nil)),
			gqlmock.GQLVar("artifactId", gomock.Eq("serverId")),
		),
		requests[2])
}

func TestSendUseArtifact(t *testing.T) {
	mockGQL := gqlmock.NewMockClient()
	sender := makeSender(mockGQL, make(chan *service.Result, 1))

	useArtifact := &service.Record{
		RecordType: &service.Record_UseArtifact{
			UseArtifact: &service.UseArtifactRecord{
				Id:      "artifactId",
				Type:    "job",
				Name:    "artifactName",
				Partial: nil,
			},
		},
	}
	// verify doesn't panic if used job artifact
	sender.SendRecord(useArtifact)

	// verify doesn't panic if partial job is broken
	useArtifact = &service.Record{
		RecordType: &service.Record_UseArtifact{
			UseArtifact: &service.UseArtifactRecord{
				Id:   "artifactId",
				Type: "job",
				Name: "artifactName",
				Partial: &service.PartialJobArtifact{
					JobName: "jobName",
					SourceInfo: &service.JobSource{
						SourceType: "repo",
						Source: &service.Source{
							Git: &service.GitSource{
								GitInfo: &service.GitInfo{
									Commit: "commit",
									Remote: "remote",
								},
							},
						},
					},
				},
			},
		},
	}
	sender.SendRecord(useArtifact)
}

// Verify that arguments are properly passed through to graphql
func TestSendArtifact(t *testing.T) {
	mockGQL := gqlmock.NewMockClient()
	mockGQL.StubMatchOnce(
		gqlmock.WithOpName("CreateArtifact"),
		validCreateArtifactResponse,
	)
	sender := makeSender(mockGQL, make(chan *service.Result, 1))

	// 1. When both clientId and serverId are sent, serverId is used
	artifact := &service.Record{
		RecordType: &service.Record_Artifact{
			Artifact: &service.ArtifactRecord{
				RunId:   "test-run-id",
				Project: "test-project",
				Entity:  "test-entity",
				Type:    "test-type",
				Name:    "test-artifact",
				Digest:  "test-digest",
				Aliases: []string{"latest"},
				Manifest: &service.ArtifactManifest{
					Version:       1,
					StoragePolicy: "wandb-storage-policy-v1",
					Contents: []*service.ArtifactManifestEntry{{
						Path:      "test1",
						Digest:    "test1-digest",
						Size:      1,
						LocalPath: "/test/local/path",
					},
					},
				},
				Finalize:         true,
				ClientId:         "client-id",
				SequenceClientId: "sequence-client-id",
			}},
	}

	sender.SendRecord(artifact)

	requests := mockGQL.AllRequests()
	assert.Len(t, requests, 1)
	gqlmock.AssertRequest(t,
		gqlmock.WithVariables(
			gqlmock.GQLVar("entityName", gomock.Eq("test-entity")),
		),
		requests[0])
}<|MERGE_RESOLUTION|>--- conflicted
+++ resolved
@@ -68,22 +68,13 @@
 		ctx,
 		cancel,
 		&server.SenderParams{
-<<<<<<< HEAD
-=======
 			Logger:              logger,
 			Settings:            settings.Proto,
->>>>>>> 83d5fe71
 			Backend:             backend,
 			FileStream:          fileStream,
 			FileTransferManager: fileTransferManager,
 			RunfilesUploader:    runfilesUploader,
-<<<<<<< HEAD
-			Logger:              logger,
-			Settings:            settings.Proto,
-			FwdChan:             make(chan *service.Record, 1),
-=======
 			ForwardChan:         make(chan *service.Record, 1),
->>>>>>> 83d5fe71
 			OutChan:             resultChan,
 			Mailbox:             mailbox.NewMailbox(),
 			GraphqlClient:       client,
