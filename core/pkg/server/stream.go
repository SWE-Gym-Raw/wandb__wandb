--- conflicted
+++ resolved
@@ -138,11 +138,7 @@
 	// write the data to a transaction log
 	s.wg.Add(1)
 	go func() {
-<<<<<<< HEAD
-		s.writer.Write(handlerFwdChan)
-=======
 		s.writer.Do(s.handler.fwdChan)
->>>>>>> 438f21cf
 		s.wg.Done()
 	}()
 
