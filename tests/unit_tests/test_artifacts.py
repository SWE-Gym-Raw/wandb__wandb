--- conflicted
+++ resolved
@@ -1,27 +1,16 @@
-<<<<<<< HEAD
-from typing import TYPE_CHECKING
+from typing import TYPE_CHECKING, Callable
 
 import pytest
-=======
-from typing import TYPE_CHECKING, Callable
-
->>>>>>> cc526dfd
 import wandb
 
 if TYPE_CHECKING:
     from .conftest import InjectedGraphQLRequestCreator, RelayServerFixture
 
 
-<<<<<<< HEAD
 @pytest.mark.parametrize("status", [409, 500])
 def test_commit_retries_on_right_statuses(
-    relay_server,
-    wandb_init,
-=======
-def test_commit_retries_on_500(
     relay_server: "RelayServerFixture",
     wandb_init: Callable[[], wandb.wandb_sdk.wandb_run.Run],
->>>>>>> cc526dfd
     inject_graphql_response: "InjectedGraphQLRequestCreator",
     status: int,
 ):
