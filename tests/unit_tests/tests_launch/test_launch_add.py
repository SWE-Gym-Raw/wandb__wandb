--- conflicted
+++ resolved
@@ -279,11 +279,7 @@
         "entity": user,
         "queue": "default",
         "entry_point": entry_point,
-<<<<<<< HEAD
-        "resource": "kubernetes",
-=======
         "resource": "local-process",
->>>>>>> 948e0c1f
     }
 
     settings = test_settings({"project": proj})
