--- conflicted
+++ resolved
@@ -542,7 +542,6 @@
                 writer_q=internal_writer_q,
                 interface=_internal_sender,
                 context_keeper=_internal_context_keeper,
-<<<<<<< HEAD
             )
             return hm
 
@@ -567,16 +566,14 @@
             run_dir = Path(wandb_file).parent
             os.makedirs(run_dir)
 
-            hm = WriteManager(
+            wm = WriteManager(
                 settings=SettingsStatic(settings.make_static()),
                 record_q=internal_writer_q,
                 result_q=internal_result_q,
                 sender_q=internal_sender_q,
                 context_keeper=_internal_context_keeper,
-=======
->>>>>>> f308f49f
             )
-            return hm
+            return wm
 
     yield helper
 
