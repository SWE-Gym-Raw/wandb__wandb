import os
<<<<<<< HEAD
import random
=======
>>>>>>> 7a5ffe9e
import signal
import string
import subprocess
import tempfile
import time
import typing
import urllib.parse
import uuid
import warnings
<<<<<<< HEAD
from typing import Iterable, List
=======
from dataclasses import dataclass
from typing import Iterable, List, Optional
>>>>>>> 7a5ffe9e

import hypothesis.strategies as st
import mlflow
import numpy as np
import pandas as pd
import plotly.express as px
import plotly.io as pio
import psutil
import pytest
import requests
import wandb
import wandb.apis.reports as wr
from hypothesis.errors import NonInteractiveExampleWarning
from mlflow.entities import Metric
from mlflow.tracking import MlflowClient
from packaging.version import Version
<<<<<<< HEAD
from PIL import Image
from rdkit import Chem
from wandb.util import batched

from ..helpers import (
    MlflowLoggingConfig,
    MlflowServerSettings,
    WandbLoggingConfig,
    WandbServerSettings,
    WandbServerUser,
)
=======
from wandb.util import batched
>>>>>>> 7a5ffe9e

SECONDS_FROM_2023_01_01 = 1672549200

mlflow_version = Version(mlflow.__version__)
<<<<<<< HEAD
=======

try:
    from typing import Literal
except ImportError:
    from typing_extensions import Literal


@dataclass
class MlflowServerSettings:
    metrics_backend: Literal[
        "mssql_backend",
        "mysql_backend",
        "postgres_backend",
        "file_backend",
        "sqlite_backend",
    ]
    artifacts_backend: Literal["file_artifacts", "s3_artifacts"]

    base_url: str = "http://localhost:4040"
    health_endpoint: str = "health"

    # helper if port is blocked
    new_port: Optional[str] = None

    def __post_init__(self):
        self.new_port = self._get_free_port()
        self.base_url = self.base_url.replace("4040", self.new_port)

    def _get_free_port():
        import socket

        sock = socket.socket()
        sock.bind(("", 0))
        return str(sock.getsockname()[1])


@dataclass
class MlflowLoggingConfig:
    # experiments and metrics
    n_experiments: int
    n_runs_per_experiment: int
    n_steps_per_run: int

    # artifacts
    n_root_files: int
    n_subdirs: int
    n_subdir_files: int

    # batching
    logging_batch_size: int = 50

    @property
    def total_runs(self):
        return self.n_experiments * self.n_runs_per_experiment

    @property
    def total_files(self):
        return self.n_root_files + self.n_subdirs * self.n_subdir_files
>>>>>>> 7a5ffe9e


# def make_nested_run():
#     with mlflow.start_run():
#         for _ in range(NUM_RUNS_PER_NESTED_EXPERIMENT):
#             make_run(batch_size=50)


def batch_metrics(metrics, bs: int) -> Iterable[List[Metric]]:
    step = 0
    for i, batch in enumerate(batched(bs, metrics)):
        batched_metrics = []
        for step, metric in enumerate(batch, start=i * bs):
            for k, v in metric.items():
                batched_metrics.append(
                    Metric(k, v, step=step, timestamp=SECONDS_FROM_2023_01_01)
                )
        yield batched_metrics


def make_tags():
    return st.dictionaries(
        st.text(
            min_size=1,
            max_size=20,
            alphabet="abcdefghijklmnopqrstuvwxyz1234567890_- ",
        ),
        st.text(max_size=20),
        max_size=10,
    ).example()


def make_params():
    # Older versions have trouble handling certain kinds of strings and larger dicts
    if mlflow_version < Version("2.0.0"):
        param_str = st.text(
            max_size=20, alphabet="abcdefghijklmnopqrstuvwxyz1234567890_- "
        ).example()
        param_dict = st.dictionaries(
            st.text(max_size=4, alphabet="abcdefghijklmnopqrstuvwxyz1234567890_- "),
            st.integers(),
            max_size=2,
        ).example()
    else:
        param_str = st.text(max_size=20).example()
        param_dict = st.dictionaries(
            st.text(max_size=20),
            st.integers(),
            max_size=10,
        ).example()

    return {
        "param_int": st.integers().example(),
        "param_float": st.floats().example(),
        "param_str": param_str,
        "param_bool": st.booleans().example(),
        "param_list": st.lists(st.integers()).example(),
        "param_dict": param_dict,
        "param_tuple": st.tuples(st.integers(), st.integers()).example(),
        "param_set": st.sets(st.integers()).example(),
        "param_none": None,
    }


def make_metrics(n_steps):
    for _ in range(n_steps):
        yield {
            "metric_int": st.integers(min_value=0, max_value=100).example(),
            "metric_float": st.floats(min_value=0, max_value=100).example(),
        }


def make_artifacts_dir(
    root_dir: str, n_root_files: int, n_subdirs: int, n_subdir_files: int
) -> str:
    # Ensure root_dir exists
    os.makedirs(root_dir, exist_ok=True)

    for i in range(n_root_files):
        file_path = os.path.join(root_dir, f"file{i}.txt")
        with open(file_path, "w") as f:
            f.write(f"text from {file_path}")
<<<<<<< HEAD

    for i in range(n_subdirs):
        subdir_path = os.path.join(root_dir, f"subdir{i}")
        os.makedirs(subdir_path, exist_ok=True)

        for j in range(n_subdir_files):
            file_path = os.path.join(subdir_path, f"file{j}.txt")
            with open(file_path, "w") as f:
                f.write(f"text from {file_path}")
=======

    for i in range(n_subdirs):
        subdir_path = os.path.join(root_dir, f"subdir{i}")
        os.makedirs(subdir_path, exist_ok=True)

        for j in range(n_subdir_files):
            file_path = os.path.join(subdir_path, f"file{j}.txt")
            with open(file_path, "w") as f:
                f.write(f"text from {file_path}")

    return root_dir
>>>>>>> 7a5ffe9e

    return root_dir

<<<<<<< HEAD

=======
>>>>>>> 7a5ffe9e
def _check_mlflow_server_health(
    base_url: str, endpoint: str, num_retries: int = 1, sleep_time: int = 1
):
    for _ in range(num_retries):
        try:
            response = requests.get(urllib.parse.urljoin(base_url, endpoint))
            if response.status_code == 200:
                return True
            time.sleep(sleep_time)
        except requests.exceptions.ConnectionError:
            time.sleep(sleep_time)
    return False


def _kill_child_processes(parent_pid, sig=signal.SIGTERM):
    try:
        parent = psutil.Process(parent_pid)
    except psutil.NoSuchProcess:
        return
    children = parent.children(recursive=True)
    for process in children:
        process.send_signal(sig)


@pytest.fixture
def mssql_backend():
    ...


@pytest.fixture
def mysql_backend():
    ...


@pytest.fixture
def postgres_backend():
    ...


@pytest.fixture
def file_backend(tmp_path):
    yield tmp_path / "mlruns"


@pytest.fixture
def sqlite_backend():
    yield "sqlite:///mlflow.db"


# https://github.com/pytest-dev/pytest/issues/349
@pytest.fixture(
    params=[
        # "mssql_backend",
        # "mysql_backend",
        # "postgres_backend",
        "file_backend",
        "sqlite_backend",
    ]
)
def mlflow_backend(request):
    yield request.getfixturevalue(request.param)


@pytest.fixture
def file_artifacts(tmp_path):
    yield tmp_path / "mlartifacts"


@pytest.fixture
def s3_artifacts():
    yield ...


@pytest.fixture(
    params=[
        "file_artifacts",
        # "s3_artifacts",
    ]
)
def mlflow_artifacts_destination(request):
    yield request.getfixturevalue(request.param)


@pytest.fixture
def mlflow_server_settings(mlflow_artifacts_destination, mlflow_backend):
    return MlflowServerSettings(
        metrics_backend=mlflow_backend,
        artifacts_backend=mlflow_artifacts_destination,
    )


@pytest.fixture
def mlflow_logging_config():
    return MlflowLoggingConfig(
        n_experiments=2,
        n_runs_per_experiment=3,
        n_steps_per_run=1000,
        n_root_files=5,
        n_subdirs=3,
        n_subdir_files=2,
    )


@pytest.fixture
<<<<<<< HEAD
def new_mlflow_server(mlflow_server_settings):
=======
def mlflow_server(mlflow_server_settings):
>>>>>>> 7a5ffe9e
    if mlflow_version < Version("2.0.0"):
        start_cmd = [
            "mlflow",
            "server",
            "-p",
            mlflow_server_settings.new_port,
            # no sqlite
            # no --artifacts-destination flag
        ]
    else:
        start_cmd = [
            "mlflow",
            "server",
            "-p",
            mlflow_server_settings.new_port,
            "--backend-store-uri",
            mlflow_server_settings.metrics_backend,
            "--artifacts-destination",
            mlflow_server_settings.artifacts_backend,
        ]

    process = subprocess.Popen(start_cmd)  # process
    healthy = _check_mlflow_server_health(
        mlflow_server_settings.base_url,
        mlflow_server_settings.health_endpoint,
        num_retries=30,
    )

    if healthy:
        yield mlflow_server_settings
    else:
        raise Exception("MLflow server is not healthy")

    _kill_child_processes(process.pid)
<<<<<<< HEAD


@pytest.fixture
def new_prelogged_mlflow_server(new_mlflow_server, mlflow_logging_config):
    config = mlflow_logging_config

    with warnings.catch_warnings():
        warnings.filterwarnings("ignore", category=NonInteractiveExampleWarning)
        mlflow.set_tracking_uri(new_mlflow_server.base_url)

        # Experiments
        for _ in range(config.n_experiments):
            exp_name = "Experiment " + str(uuid.uuid4())
            mlflow.set_experiment(exp_name)

            # Runs
            for _ in range(config.n_runs_per_experiment):
                run_name = "Run :/" + str(uuid.uuid4())
                client = MlflowClient()
                with mlflow.start_run() as run:
                    mlflow.set_tag("mlflow.runName", run_name)
                    mlflow.set_tags(make_tags())
                    mlflow.log_params(make_params())

                    metrics = make_metrics(config.n_steps_per_run)
                    for batch in batch_metrics(metrics, config.logging_batch_size):
                        client.log_batch(run.info.run_id, metrics=batch)

                    with tempfile.TemporaryDirectory() as temp_path:
                        artifacts_dir = make_artifacts_dir(
                            temp_path,
                            config.n_root_files,
                            config.n_subdirs,
                            config.n_subdir_files,
                        )
                        mlflow.log_artifact(artifacts_dir)

    return new_mlflow_server


def determine_scope(fixture_name, config):
    return config.getoption("--user-scope")


@pytest.fixture(scope="session")
def wandb_logging_config():
    return WandbLoggingConfig(
        n_steps=250,
        n_metrics=2,
        n_experiments=3,
        n_reports=3,
    )


@pytest.fixture(scope="session")
def wandb_server2(wandb_server_factory):
    settings = WandbServerSettings(
        name="wandb-src-server",
        volume="wandb-src-server-vol",
        local_base_port="9180",
        services_api_port="9183",
        fixture_service_port="9115",
        db_port="3307",
        wandb_server_pull="missing",
        wandb_server_tag="master",
    )

    wandb_server_factory(settings)
    return settings


@pytest.fixture(scope=determine_scope)
def user2(user_factory, fixture_fn2, wandb_server2):
    yield from user_factory(fixture_fn2, wandb_server2)


@pytest.fixture(scope="session")
def fixture_fn2(wandb_server2, fixture_fn_factory):
    yield from fixture_fn_factory(wandb_server2)


@pytest.fixture
def wandb_server_dst(wandb_server, user):
    return WandbServerUser(wandb_server, user)


@pytest.fixture
def wandb_server_src(wandb_server2, user2, wandb_logging_config):
    for _ in range(wandb_logging_config.n_experiments):
        with wandb.init(
            project=wandb_logging_config.project_name,
            settings={"console": "off", "save_code": False},
        ) as run:
            data = generate_random_data(
                wandb_logging_config.n_steps, wandb_logging_config.n_metrics
            )
            for i in range(wandb_logging_config.n_steps):
                metrics = {k: v[i] for k, v in data.items()}
                run.log(metrics)

            run.log(
                {
                    "df": create_random_dataframe(),
                    "img": create_random_image(),
                    # "vid": create_random_video(),  # path error matplotlib
                    "audio": create_random_audio(),
                    "pc": create_random_point_cloud(),
                    "html": create_random_html(),
                    "plotly_fig": create_random_plotly(),
                    "mol": create_random_molecule(),
                }
            )

    for _ in range(wandb_logging_config.n_reports):
        wr.Report(
            project=wandb_logging_config.project_name,
            blocks=[wr.H1("blah")],
        ).save()

    return WandbServerUser(wandb_server2, user2)


def generate_random_data(n: int, n_metrics: int) -> list:
    steps = np.arange(0, n, 1)
    data = {}
    fns: list[typing.Any] = [
        lambda steps: steps**2,
        lambda steps: np.cos(steps * 0.0001),
        lambda steps: np.sin(steps * 0.01),
        lambda steps: np.log(steps + 1),
        lambda steps: np.exp(steps * 0.0001),
        lambda steps: np.exp(-steps * 0.0001) * 1000,  # Simulate decreasing loss
        lambda steps: 1 - np.exp(-steps * 0.0001),  # Simulate increasing accuracy
        lambda steps: np.power(steps, -0.5)
        * 1000,  # Simulate decreasing loss with power-law decay
        lambda steps: np.tanh(
            steps * 0.0001
        ),  # Simulate a metric converging to a value
        lambda steps: np.arctan(
            steps * 0.0001
        ),  # Simulate a metric converging to a value with a different curve
        lambda steps: np.piecewise(
            steps,
            [steps < n / 2, steps >= n / 2],
            [lambda steps: steps * 0.001, lambda steps: 1 - np.exp(-steps * 0.0001)],
        ),  # Simulate a two-stage training process
        lambda steps: np.sin(steps * 0.001)
        * np.exp(-steps * 0.0001),  # Sinusoidal oscillations with exponential decay
        lambda steps: (np.cos(steps * 0.001) + 1)
        * 0.5
        * (
            1 - np.exp(-steps * 0.0001)
        ),  # Oscillations converging to increasing accuracy
        lambda steps: np.log(steps + 1)
        * (
            1 - np.exp(-steps * 0.0001)
        ),  # Logarithmic growth modulated by increasing accuracy
        lambda steps: np.random.random()
        * (
            1 - np.exp(-steps * 0.0001)
        ),  # Random constant value modulated by increasing accuracy
    ]
    for j in range(n_metrics):
        noise_fraction = random.random()
        fn = random.choice(fns)
        values = fn(steps)
        # Add different types of noise
        noise_type = random.choice(["uniform", "normal", "triangular"])
        if noise_type == "uniform":
            noise = np.random.uniform(low=-noise_fraction, high=noise_fraction, size=n)
        elif noise_type == "normal":
            noise = np.random.normal(scale=noise_fraction, size=n)
        elif noise_type == "triangular":
            noise = np.random.triangular(
                left=-noise_fraction, mode=0, right=noise_fraction, size=n
            )
        data[f"metric{j}"] = values + noise_fraction * values * noise
    return data


# Function to generate random text
def generate_random_text(length=10):
    letters = string.ascii_lowercase
    return "".join(random.choice(letters) for i in range(length))


def create_random_dataframe(rows=100, columns=5):
    data = np.random.randint(0, 100, (rows, columns))
    df = pd.DataFrame(data)
    return df


def create_random_image(size=(100, 100)):
    array = np.random.randint(0, 256, size + (3,), dtype=np.uint8)
    img = Image.fromarray(array)
    return wandb.Image(img)


def create_random_video():
    frames = np.random.randint(low=0, high=256, size=(10, 3, 100, 100), dtype=np.uint8)
    return wandb.Video(frames, fps=4)


def create_random_audio():
    # Generate a random numpy array for audio data
    sampling_rate = 44100  # Typical audio sampling rate
    duration = 1.0  # duration in seconds
    audio_data = np.random.uniform(
        low=-1.0, high=1.0, size=int(sampling_rate * duration)
    )
    return wandb.Audio(audio_data, sample_rate=sampling_rate, caption="its audio yo")


def create_random_plotly():
    df = pd.DataFrame({"x": np.random.rand(100), "y": np.random.rand(100)})

    # Create a scatter plot
    fig = px.scatter(df, x="x", y="y")
    return fig


def create_random_html():
    fig = create_random_plotly()
    string = pio.to_html(fig)
    return wandb.Html(string)


def create_random_point_cloud():
    point_cloud = np.random.rand(100, 3)
    return wandb.Object3D(point_cloud)


def create_random_molecule():
    m = Chem.MolFromSmiles("Cc1ccccc1")
    return wandb.Molecule.from_rdkit(m)


def make_artifact(name):
    # Create a temporary directory
    with tempfile.TemporaryDirectory() as tmpdirname:
        # Set the filename
        filename = os.path.join(tmpdirname, "random_text.txt")

        # Open the file in write mode
        with open(filename, "w") as f:
            for _ in range(100):  # Write 100 lines of random text
                random_text = generate_random_text(
                    50
                )  # Each line contains 50 characters
                f.write(random_text + "\n")  # Write the random text to the file

        print(f"Random text data has been written to {filename}")

        # Create a new artifact
        artifact = wandb.Artifact(name, name)

        # Add the file to the artifact
        artifact.add_file(filename)
        return artifact
=======


@pytest.fixture
def prelogged_mlflow_server(mlflow_server, mlflow_logging_config):
    config = mlflow_logging_config

    with warnings.catch_warnings():
        warnings.filterwarnings("ignore", category=NonInteractiveExampleWarning)
        mlflow.set_tracking_uri(mlflow_server.base_url)

        # Experiments
        for _ in range(config.n_experiments):
            exp_name = "Experiment " + str(uuid.uuid4())
            mlflow.set_experiment(exp_name)

            # Runs
            for _ in range(config.n_runs_per_experiment):
                run_name = "Run :/" + str(uuid.uuid4())
                client = MlflowClient()
                with mlflow.start_run() as run:
                    mlflow.set_tag("mlflow.runName", run_name)
                    mlflow.set_tags(make_tags())
                    mlflow.log_params(make_params())

                    metrics = make_metrics(config.n_steps_per_run)
                    for batch in batch_metrics(metrics, config.logging_batch_size):
                        client.log_batch(run.info.run_id, metrics=batch)

                    with tempfile.TemporaryDirectory() as temp_path:
                        artifacts_dir = make_artifacts_dir(
                            temp_path,
                            config.n_root_files,
                            config.n_subdirs,
                            config.n_subdir_files,
                        )
                        mlflow.log_artifact(artifacts_dir)

    return mlflow_server
>>>>>>> 7a5ffe9e
<|MERGE_RESOLUTION|>--- conflicted
+++ resolved
@@ -1,8 +1,5 @@
 import os
-<<<<<<< HEAD
 import random
-=======
->>>>>>> 7a5ffe9e
 import signal
 import string
 import subprocess
@@ -12,12 +9,8 @@
 import urllib.parse
 import uuid
 import warnings
-<<<<<<< HEAD
-from typing import Iterable, List
-=======
 from dataclasses import dataclass
 from typing import Iterable, List, Optional
->>>>>>> 7a5ffe9e
 
 import hypothesis.strategies as st
 import mlflow
@@ -34,7 +27,6 @@
 from mlflow.entities import Metric
 from mlflow.tracking import MlflowClient
 from packaging.version import Version
-<<<<<<< HEAD
 from PIL import Image
 from rdkit import Chem
 from wandb.util import batched
@@ -46,80 +38,11 @@
     WandbServerSettings,
     WandbServerUser,
 )
-=======
 from wandb.util import batched
->>>>>>> 7a5ffe9e
 
 SECONDS_FROM_2023_01_01 = 1672549200
 
 mlflow_version = Version(mlflow.__version__)
-<<<<<<< HEAD
-=======
-
-try:
-    from typing import Literal
-except ImportError:
-    from typing_extensions import Literal
-
-
-@dataclass
-class MlflowServerSettings:
-    metrics_backend: Literal[
-        "mssql_backend",
-        "mysql_backend",
-        "postgres_backend",
-        "file_backend",
-        "sqlite_backend",
-    ]
-    artifacts_backend: Literal["file_artifacts", "s3_artifacts"]
-
-    base_url: str = "http://localhost:4040"
-    health_endpoint: str = "health"
-
-    # helper if port is blocked
-    new_port: Optional[str] = None
-
-    def __post_init__(self):
-        self.new_port = self._get_free_port()
-        self.base_url = self.base_url.replace("4040", self.new_port)
-
-    def _get_free_port():
-        import socket
-
-        sock = socket.socket()
-        sock.bind(("", 0))
-        return str(sock.getsockname()[1])
-
-
-@dataclass
-class MlflowLoggingConfig:
-    # experiments and metrics
-    n_experiments: int
-    n_runs_per_experiment: int
-    n_steps_per_run: int
-
-    # artifacts
-    n_root_files: int
-    n_subdirs: int
-    n_subdir_files: int
-
-    # batching
-    logging_batch_size: int = 50
-
-    @property
-    def total_runs(self):
-        return self.n_experiments * self.n_runs_per_experiment
-
-    @property
-    def total_files(self):
-        return self.n_root_files + self.n_subdirs * self.n_subdir_files
->>>>>>> 7a5ffe9e
-
-
-# def make_nested_run():
-#     with mlflow.start_run():
-#         for _ in range(NUM_RUNS_PER_NESTED_EXPERIMENT):
-#             make_run(batch_size=50)
 
 
 def batch_metrics(metrics, bs: int) -> Iterable[List[Metric]]:
@@ -196,7 +119,6 @@
         file_path = os.path.join(root_dir, f"file{i}.txt")
         with open(file_path, "w") as f:
             f.write(f"text from {file_path}")
-<<<<<<< HEAD
 
     for i in range(n_subdirs):
         subdir_path = os.path.join(root_dir, f"subdir{i}")
@@ -206,27 +128,11 @@
             file_path = os.path.join(subdir_path, f"file{j}.txt")
             with open(file_path, "w") as f:
                 f.write(f"text from {file_path}")
-=======
-
-    for i in range(n_subdirs):
-        subdir_path = os.path.join(root_dir, f"subdir{i}")
-        os.makedirs(subdir_path, exist_ok=True)
-
-        for j in range(n_subdir_files):
-            file_path = os.path.join(subdir_path, f"file{j}.txt")
-            with open(file_path, "w") as f:
-                f.write(f"text from {file_path}")
 
     return root_dir
->>>>>>> 7a5ffe9e
-
-    return root_dir
-
-<<<<<<< HEAD
-
-=======
->>>>>>> 7a5ffe9e
-def _check_mlflow_server_health(
+
+
+  def _check_mlflow_server_health(
     base_url: str, endpoint: str, num_retries: int = 1, sleep_time: int = 1
 ):
     for _ in range(num_retries):
@@ -330,11 +236,7 @@
 
 
 @pytest.fixture
-<<<<<<< HEAD
 def new_mlflow_server(mlflow_server_settings):
-=======
-def mlflow_server(mlflow_server_settings):
->>>>>>> 7a5ffe9e
     if mlflow_version < Version("2.0.0"):
         start_cmd = [
             "mlflow",
@@ -369,9 +271,8 @@
         raise Exception("MLflow server is not healthy")
 
     _kill_child_processes(process.pid)
-<<<<<<< HEAD
-
-
+
+    
 @pytest.fixture
 def new_prelogged_mlflow_server(new_mlflow_server, mlflow_logging_config):
     config = mlflow_logging_config
@@ -628,44 +529,4 @@
 
         # Add the file to the artifact
         artifact.add_file(filename)
-        return artifact
-=======
-
-
-@pytest.fixture
-def prelogged_mlflow_server(mlflow_server, mlflow_logging_config):
-    config = mlflow_logging_config
-
-    with warnings.catch_warnings():
-        warnings.filterwarnings("ignore", category=NonInteractiveExampleWarning)
-        mlflow.set_tracking_uri(mlflow_server.base_url)
-
-        # Experiments
-        for _ in range(config.n_experiments):
-            exp_name = "Experiment " + str(uuid.uuid4())
-            mlflow.set_experiment(exp_name)
-
-            # Runs
-            for _ in range(config.n_runs_per_experiment):
-                run_name = "Run :/" + str(uuid.uuid4())
-                client = MlflowClient()
-                with mlflow.start_run() as run:
-                    mlflow.set_tag("mlflow.runName", run_name)
-                    mlflow.set_tags(make_tags())
-                    mlflow.log_params(make_params())
-
-                    metrics = make_metrics(config.n_steps_per_run)
-                    for batch in batch_metrics(metrics, config.logging_batch_size):
-                        client.log_batch(run.info.run_id, metrics=batch)
-
-                    with tempfile.TemporaryDirectory() as temp_path:
-                        artifacts_dir = make_artifacts_dir(
-                            temp_path,
-                            config.n_root_files,
-                            config.n_subdirs,
-                            config.n_subdir_files,
-                        )
-                        mlflow.log_artifact(artifacts_dir)
-
-    return mlflow_server
->>>>>>> 7a5ffe9e
+        return artifact