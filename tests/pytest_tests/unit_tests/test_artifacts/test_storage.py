--- conflicted
+++ resolved
@@ -3,11 +3,8 @@
 import os
 import random
 from multiprocessing import Pool
-<<<<<<< HEAD
 from pathlib import Path
-=======
 from urllib.parse import urlparse
->>>>>>> a0f4c613
 
 import pytest
 import wandb
