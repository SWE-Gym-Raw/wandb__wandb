--- conflicted
+++ resolved
@@ -14,10 +14,6 @@
 pathtools # supports vendored version of watchdog 0.9.0
 setproctitle
 setuptools
-<<<<<<< HEAD
-dataclasses; python_version < '3.7'
-typing_extensions; python_version < '3.10'
-=======
 appdirs>=1.4.3
 dataclasses; python_version < '3.7'
->>>>>>> 4c9654fc
+typing_extensions; python_version < '3.10'