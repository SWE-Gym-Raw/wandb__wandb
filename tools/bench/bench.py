#!/usr/bin/env python

import argparse
import multiprocessing
import os
from typing import List, Tuple

import _load_profiles
import _timing
import numpy
import wandb

VERSION: str = "v1-2024-04-11-0"
BENCH_OUTFILE: str = "bench.csv"
BENCH_FIELDS: Tuple[str] = (
    "test_name",
    "test_profile",
    "test_variant",
    "client_version",
    "client_type",
    "server_version",
    "server_type",
)
TIMING_DATA: List = []


def run_one(args, n=0, m=0):
    with wandb.init(mode=args.mode) as run:
        for e in range(args.num_history):
            d = {}
            for i in range(args.history_floats):
                d[f"f_{i}"] = float(n + m + e + i)
            for i in range(args.history_ints):
                d[f"n_{i}"] = n + m + e + i
            for i in range(args.history_strings):
                d[f"s_{i}"] = str(n + m + e + i)
            for i in range(args.history_tables):
                d[f"t_{i}"] = wandb.Table(
                    columns=["a", "b", "c", "d"], data=[[n + m, e, i, i + 1]]
                )
            for i in range(args.history_images):
                d[f"i_{i}"] = wandb.Image(
                    numpy.random.randint(
                        255,
                        size=(args.history_images_dim, args.history_images_dim, 3),
                        dtype=numpy.uint8,
                    )
                )
            run.log(d)


def run_sequential(args, m=0):
    for n in range(args.num_sequential):
        run_one(args, n, m)


def run_parallel(args):
    procs = []
    wandb.setup()
    for n in range(args.num_parallel):
        p = multiprocessing.Process(
            target=run_sequential, args=(args, n * args.num_parallel)
        )
        procs.append(p)
    for p in procs:
        p.start()
    for p in procs:
        p.join()


def setup(args):
    if args.core == "true":
        os.environ["WANDB__REQUIRE_CORE"] = "true"
    elif args.core == "false":
        os.environ["WANDB__REQUIRE_CORE"] = "false"


def teardown(args):
    wandb.teardown()
    os.environ.pop("WANDB__REQUIRE_CORE", None)


@_timing.timeit(TIMING_DATA)
def time_load(args):
    if args.num_parallel > 1:
        run_parallel(args)
    else:
        run_sequential(args)


def run_load(args):
    setup(args)
    time_load(args)
    teardown(args)


def main():
    parser = argparse.ArgumentParser(description="benchmark wandb performance")
    parser.add_argument("--test_name", type=str, default="")
    parser.add_argument(
        "--test_profile", type=str, default="", choices=list(_load_profiles.PROFILES)
    )
    parser.add_argument("--test_variant", type=str, default="")
    parser.add_argument("--server_version", type=str, default="")
    parser.add_argument("--server_type", type=str, default="")
    parser.add_argument("--client_version", type=str, default=wandb.__version__)
    parser.add_argument("--client_type", type=str, default="")
    parser.add_argument("--num_sequential", type=int, default=1)
    parser.add_argument("--num_parallel", type=int, default=1)
    parser.add_argument("--num_history", type=int, default=1)
    parser.add_argument("--history_floats", type=int, default=0)
    parser.add_argument("--history_ints", type=int, default=0)
    parser.add_argument("--history_strings", type=int, default=0)
    parser.add_argument("--history_tables", type=int, default=0)
    parser.add_argument("--history_images", type=int, default=0)
    parser.add_argument("--history_images_dim", type=int, default=16)
    parser.add_argument(
        "--mode", type=str, default="online", choices=("online", "offline")
    )
    parser.add_argument("--core", type=str, default="", choices=("true", "false"))
    parser.add_argument("--use-spawn", action="store_true")

    args = parser.parse_args()

<<<<<<< HEAD
=======
    # required by golang experimental client when testing multiprocessing workloads
>>>>>>> 0a772a55
    if args.use_spawn:
        multiprocessing.set_start_method("spawn")

    args_list = []
    if args.test_profile:
        args_list = _load_profiles.parse_profile(parser, args, copy_fields=BENCH_FIELDS)
    else:
        args_list.append(args)

    for args in args_list:
        run_load(args)
        prefix_list = [VERSION]
        for field in BENCH_FIELDS:
            prefix_list.append(getattr(args, field))
        _timing.write(BENCH_OUTFILE, TIMING_DATA, prefix_list=prefix_list)


if __name__ == "__main__":
    main()<|MERGE_RESOLUTION|>--- conflicted
+++ resolved
@@ -122,10 +122,7 @@
 
     args = parser.parse_args()
 
-<<<<<<< HEAD
-=======
     # required by golang experimental client when testing multiprocessing workloads
->>>>>>> 0a772a55
     if args.use_spawn:
         multiprocessing.set_start_method("spawn")
 
